/*
 * Copyright (c) 2017, MegaEase
 * All rights reserved.
 *
 * Licensed under the Apache License, Version 2.0 (the "License");
 * you may not use this file except in compliance with the License.
 * You may obtain a copy of the License at
 *
 *     http://www.apache.org/licenses/LICENSE-2.0
 *
 * Unless required by applicable law or agreed to in writing, software
 * distributed under the License is distributed on an "AS IS" BASIS,
 * WITHOUT WARRANTIES OR CONDITIONS OF ANY KIND, either express or implied.
 * See the License for the specific language governing permissions and
 * limitations under the License.
 */

package trafficcontroller

import (
	"fmt"
	"runtime/debug"
	"sync"

	"github.com/megaease/easegress/pkg/logger"
	"github.com/megaease/easegress/pkg/object/httppipeline"
	"github.com/megaease/easegress/pkg/object/httpserver"
	"github.com/megaease/easegress/pkg/protocol"
	"github.com/megaease/easegress/pkg/supervisor"
)

const (
	// Category is the category of TrafficController.
	Category = supervisor.CategorySystemController

	// Kind is the kind of TrafficController.
	Kind = "TrafficController"
)

type (
	// TrafficController is a system controller to manage
	// TrafficGate, Pipeline and their relationship.
	TrafficController struct {
		super     *supervisor.Supervisor
		superSpec *supervisor.Spec
		spec      *Spec

		mutex      sync.Mutex
		namespaces map[string]*Namespace
	}

	// Namespace is the namespace
	Namespace struct {
		namespace string
		// The scenario here satisfies the first common case:
		// When the entry for a given key is only ever written once but read many times.
		// Reference: https://golang.org/pkg/sync/#Map
		// types of both: map[string]*supervisor.ObjectEntity
		httpservers   sync.Map
		httppipelines sync.Map
	}

	// WalkFunc is the type of the function called for
	// walking http server and http pipeline.
	WalkFunc = supervisor.WalkFunc

	// Spec describes TrafficController.
	Spec struct {
	}

	// Status is the status of namespaces
	Status struct {
		Namespaces []string `yaml:"namespaces"`
	}

	// HTTPServerStatus is the HTTP server status
	HTTPServerStatus struct {
		Spec   map[string]interface{} `yaml:"spec"`
		Status *httpserver.Status     `yaml:"status"`
	}

	// HTTPPipelineStatus is the HTTP pipeline status
	HTTPPipelineStatus struct {
		Spec   map[string]interface{} `yaml:"spec"`
		Status *httppipeline.Status   `yaml:"status"`
	}

	// StatusInSameNamespace is the universal status in one space.
	// TrafficController won't use it.
	StatusInSameNamespace struct {
		Namespace     string                         `yaml:"namespace"`
		HTTPServers   map[string]*HTTPServerStatus   `yaml:"httpServers"`
		HTTPPipelines map[string]*HTTPPipelineStatus `yaml:"httpPipelines"`
	}
)

func init() {
	supervisor.Register(&TrafficController{})
}

func newNamespace(namespace string) *Namespace {
	return &Namespace{
		namespace: namespace,
	}
}

<<<<<<< HEAD
// GetHandler gets handler within the namspace
=======
// GetHandler gets handler within the namespace
>>>>>>> 9e6abeac
func (ns *Namespace) GetHandler(name string) (protocol.HTTPHandler, bool) {
	entity, exists := ns.httppipelines.Load(name)
	if !exists {
		return nil, false
	}

	handler := entity.(*supervisor.ObjectEntity).Instance().(protocol.HTTPHandler)
	return handler, true
}

// Category returns the category of TrafficController.
func (tc *TrafficController) Category() supervisor.ObjectCategory {
	return Category
}

// Kind return the kind of TrafficController.
func (tc *TrafficController) Kind() string {
	return Kind
}

// DefaultSpec returns the default spec of TrafficController.
func (tc *TrafficController) DefaultSpec() interface{} {
	return &Spec{}
}

// Init initializes TrafficController.
func (tc *TrafficController) Init(superSpec *supervisor.Spec) {
	tc.superSpec, tc.spec, tc.super = superSpec, superSpec.ObjectSpec().(*Spec), superSpec.Super()

	tc.namespaces = make(map[string]*Namespace)

	tc.reload(nil)
}

// Inherit inherits previous generation of TrafficController.
func (tc *TrafficController) Inherit(superSpec *supervisor.Spec, previousGeneration supervisor.Object) {
	tc.superSpec, tc.super = superSpec, superSpec.Super()
	tc.reload(previousGeneration.(*TrafficController))
}

func (tc *TrafficController) reload(previousGeneration *TrafficController) {
	if previousGeneration != nil {
		tc.mutex, tc.namespaces = previousGeneration.mutex, previousGeneration.namespaces
	}
}

// CreateHTTPServerForSpec creates HTTP server with a spec
func (tc *TrafficController) CreateHTTPServerForSpec(namespace string, superSpec *supervisor.Spec) (
	*supervisor.ObjectEntity, error) {

	entity, err := tc.super.NewObjectEntityFromSpec(superSpec)
	if err != nil {
		return nil, err
	}
	return tc.CreateHTTPServer(namespace, entity)
}

// CreateHTTPServer creates HTTP server
func (tc *TrafficController) CreateHTTPServer(namespace string, entity *supervisor.ObjectEntity) (
	*supervisor.ObjectEntity, error) {

	if namespace == "" {
		return nil, fmt.Errorf("empty namespace")
	}

	tc.mutex.Lock()
	defer tc.mutex.Unlock()

	space, exists := tc.namespaces[namespace]
	if !exists {
		space = newNamespace(namespace)
		tc.namespaces[namespace] = space
		logger.Infof("create namespace %s", namespace)
	}

	name := entity.Spec().Name()

	entity.InitWithRecovery(space)
	space.httpservers.Store(name, entity)

	logger.Infof("create http server %s/%s", namespace, name)

	return entity, nil
}

// UpdateHTTPServerForSpec updates HTTP server with a Spec
func (tc *TrafficController) UpdateHTTPServerForSpec(namespace string, superSpec *supervisor.Spec) (
	*supervisor.ObjectEntity, error) {

	entity, err := tc.super.NewObjectEntityFromSpec(superSpec)
	if err != nil {
		return nil, err
	}
	return tc.UpdateHTTPServer(namespace, entity)
}

// UpdateHTTPServer updates HTTP server
func (tc *TrafficController) UpdateHTTPServer(namespace string, entity *supervisor.ObjectEntity) (
	*supervisor.ObjectEntity, error) {

	tc.mutex.Lock()
	defer tc.mutex.Unlock()

	space, exists := tc.namespaces[namespace]
	if !exists {
		return nil, fmt.Errorf("namespace %s not found", namespace)
	}

	name := entity.Spec().Name()

	previousEntity, exists := space.httpservers.Load(name)
	if !exists {
		return nil, fmt.Errorf("http server %s/%s not found", namespace, name)
	}

	entity.InheritWithRecovery(previousEntity.(*supervisor.ObjectEntity), space)
	space.httpservers.Store(name, entity)

	logger.Infof("update http server %s/%s", namespace, name)

	return entity, nil
}

// ApplyHTTPServerForSpec applies HTTP servers with a Spec
func (tc *TrafficController) ApplyHTTPServerForSpec(namespace string, superSpec *supervisor.Spec) (
	*supervisor.ObjectEntity, error) {

	entity, err := tc.super.NewObjectEntityFromSpec(superSpec)
	if err != nil {
		return nil, err
	}
	return tc.ApplyHTTPServer(namespace, entity)
}

// ApplyHTTPServer applies HTTP Server
func (tc *TrafficController) ApplyHTTPServer(namespace string, entity *supervisor.ObjectEntity) (
	*supervisor.ObjectEntity, error) {

	if namespace == "" {
		return nil, fmt.Errorf("empty namespace")
	}

	tc.mutex.Lock()
	defer tc.mutex.Unlock()

	space, exists := tc.namespaces[namespace]
	if !exists {
		space = newNamespace(namespace)
		tc.namespaces[namespace] = space
		logger.Infof("create namespace %s", namespace)
	}

	name := entity.Spec().Name()

	previousEntity, exists := space.httpservers.Load(name)
	if !exists {
		entity.InitWithRecovery(space)
		space.httpservers.Store(name, entity)

		logger.Infof("create http server %s/%s", namespace, name)
	} else {
		prev := previousEntity.(*supervisor.ObjectEntity)
		if prev.Spec().Equals(entity.Spec()) {
			logger.Infof("http server %s/%s nothing change", namespace, name)
			return prev, nil
		}

		entity.InheritWithRecovery(previousEntity.(*supervisor.ObjectEntity), space)
		space.httpservers.Store(name, entity)

		logger.Infof("update http server %s/%s", namespace, name)
	}

	return entity, nil
}

// DeleteHTTPServer deletes a HTTP server
func (tc *TrafficController) DeleteHTTPServer(namespace, name string) error {
	tc.mutex.Lock()
	defer tc.mutex.Unlock()

	space, exists := tc.namespaces[namespace]
	if !exists {
		return fmt.Errorf("namespace %s not found", namespace)
	}

	entity, exists := space.httpservers.LoadAndDelete(name)
	if !exists {
		return fmt.Errorf("http server %s/%s not found", namespace, name)
	}

	entity.(*supervisor.ObjectEntity).CloseWithRecovery()
	logger.Infof("delete http server %s/%s", namespace, name)

	tc._cleanSpace(namespace)

	return nil
}

// GetHTTPServer gets HTTP servers by it's namespace and name
func (tc *TrafficController) GetHTTPServer(namespace, name string) (*supervisor.ObjectEntity, bool) {
	tc.mutex.Lock()
	defer tc.mutex.Unlock()

	space, exists := tc.namespaces[namespace]
	if !exists {
		return nil, false
	}

	entity, exists := space.httpservers.Load(name)

	return entity.(*supervisor.ObjectEntity), exists
}

//ListHTTPServers lists the HTTP servers
func (tc *TrafficController) ListHTTPServers(namespace string) []*supervisor.ObjectEntity {
	tc.mutex.Lock()
	defer tc.mutex.Unlock()

	space, exists := tc.namespaces[namespace]
	if !exists {
		return nil
	}

	entities := []*supervisor.ObjectEntity{}
	space.httpservers.Range(func(k, v interface{}) bool {
		entities = append(entities, v.(*supervisor.ObjectEntity))
		return true
	})

	return entities
}

//WalkHTTPServers walks HTTP servers
func (tc *TrafficController) WalkHTTPServers(namespace string, walkFn WalkFunc) {
	defer func() {
		if err := recover(); err != nil {
			logger.Errorf("walkHTTPServers recover from err: %v, stack trace:\n%s\n",
				err, debug.Stack())
		}
	}()

	tc.mutex.Lock()
	defer tc.mutex.Unlock()

	space, exists := tc.namespaces[namespace]
	if !exists {
		return
	}

	space.httpservers.Range(func(k, v interface{}) bool {
		return walkFn(v.(*supervisor.ObjectEntity))
	})
}

// WalkHTTPPipelines walks the HTTP pipelines
func (tc *TrafficController) WalkHTTPPipelines(namespace string, walkFn WalkFunc) {
	defer func() {
		if err := recover(); err != nil {
			logger.Errorf("walkHTTPPipelines recover from err: %v, stack trace:\n%s\n",
				err, debug.Stack())
		}
	}()

	tc.mutex.Lock()
	defer tc.mutex.Unlock()

	space, exists := tc.namespaces[namespace]
	if !exists {
		return
	}

	space.httppipelines.Range(func(k, v interface{}) bool {
		return walkFn(v.(*supervisor.ObjectEntity))
	})
}

// CreateHTTPPipelineForSpec creates a HTTP pipeline by a spec
func (tc *TrafficController) CreateHTTPPipelineForSpec(namespace string, superSpec *supervisor.Spec) (
	*supervisor.ObjectEntity, error) {

	entity, err := tc.super.NewObjectEntityFromSpec(superSpec)
	if err != nil {
		return nil, err
	}
	return tc.CreateHTTPPipeline(namespace, entity)
}

// CreateHTTPPipeline creates a HTTP pipeline
func (tc *TrafficController) CreateHTTPPipeline(namespace string, entity *supervisor.ObjectEntity) (
	*supervisor.ObjectEntity, error) {

	if namespace == "" {
		return nil, fmt.Errorf("empty namespace")
	}

	tc.mutex.Lock()
	defer tc.mutex.Unlock()

	space, exists := tc.namespaces[namespace]
	if !exists {
		space = newNamespace(namespace)
		tc.namespaces[namespace] = space
		logger.Infof("create namespace %s", namespace)
	}

	name := entity.Spec().Name()

	entity.InitWithRecovery(space)
	space.httppipelines.Store(name, entity)

	logger.Infof("create http pipeline %s/%s", namespace, name)

	return entity, nil
}

// UpdateHTTPPipelineForSpec updates the HTTP pipeline  with a Spec
func (tc *TrafficController) UpdateHTTPPipelineForSpec(namespace string, superSpec *supervisor.Spec) (
	*supervisor.ObjectEntity, error) {

	entity, err := tc.super.NewObjectEntityFromSpec(superSpec)
	if err != nil {
		return nil, err
	}
	return tc.UpdateHTTPPipeline(namespace, entity)
}

// UpdateHTTPPipeline updates the HTTP pipeline
func (tc *TrafficController) UpdateHTTPPipeline(namespace string, entity *supervisor.ObjectEntity) (
	*supervisor.ObjectEntity, error) {

	tc.mutex.Lock()
	defer tc.mutex.Unlock()

	space, exists := tc.namespaces[namespace]
	if !exists {
		return nil, fmt.Errorf("namespace %s not found", namespace)
	}

	name := entity.Spec().Name()

	previousEntity, exists := space.httppipelines.Load(name)
	if !exists {
		return nil, fmt.Errorf("http pipeline %s/%s not found", namespace, name)
	}

	entity.InheritWithRecovery(previousEntity.(*supervisor.ObjectEntity), space)
	space.httppipelines.Store(name, entity)

	logger.Infof("update http pipeline %s/%s", namespace, name)

	return entity, nil
}

// ApplyHTTPPipelineForSpec applies the HTTP pipline with a Spec
func (tc *TrafficController) ApplyHTTPPipelineForSpec(namespace string, superSpec *supervisor.Spec) (
	*supervisor.ObjectEntity, error) {

	entity, err := tc.super.NewObjectEntityFromSpec(superSpec)
	if err != nil {
		return nil, err
	}
	return tc.ApplyHTTPPipeline(namespace, entity)
}

// ApplyHTTPPipeline applies the HTTP pipeline
func (tc *TrafficController) ApplyHTTPPipeline(namespace string, entity *supervisor.ObjectEntity) (
	*supervisor.ObjectEntity, error) {

	if namespace == "" {
		return nil, fmt.Errorf("empty namespace")
	}

	tc.mutex.Lock()
	defer tc.mutex.Unlock()

	space, exists := tc.namespaces[namespace]
	if !exists {
		space = newNamespace(namespace)
		tc.namespaces[namespace] = space
		logger.Infof("create namespace %s", namespace)
	}

	name := entity.Spec().Name()

	previousEntity, exists := space.httppipelines.Load(name)
	if !exists {
		entity.InitWithRecovery(space)
		space.httppipelines.Store(name, entity)

		logger.Infof("create http pipeline %s/%s", namespace, name)
	} else {
		prev := previousEntity.(*supervisor.ObjectEntity)
		if prev.Spec().Equals(entity.Spec()) {
			logger.Infof("http pipeline %s/%s nothing change", namespace, name)
			return prev, nil
		}

		entity.InheritWithRecovery(prev, space)
		space.httppipelines.Store(name, entity)

		logger.Infof("update http pipeline %s/%s", namespace, name)
	}

	return entity, nil
}

// DeleteHTTPPipeline deletes the HTTP pipeline by it's namespace and name
func (tc *TrafficController) DeleteHTTPPipeline(namespace, name string) error {
	tc.mutex.Lock()
	defer tc.mutex.Unlock()

	space, exists := tc.namespaces[namespace]
	if !exists {
		return fmt.Errorf("namespace %s not found", namespace)
	}

	entity, exists := space.httppipelines.LoadAndDelete(name)
	if !exists {
		return fmt.Errorf("http pipeline %s/%s not found", namespace, name)
	}

	entity.(*supervisor.ObjectEntity).CloseWithRecovery()
	logger.Infof("delete http pipeline %s/%s", namespace, name)

	tc._cleanSpace(namespace)

	return nil
}

// GetHTTPPipeline return the pipeline by it's namespace and name
func (tc *TrafficController) GetHTTPPipeline(namespace, name string) (*supervisor.ObjectEntity, bool) {
	tc.mutex.Lock()
	defer tc.mutex.Unlock()

	space, exists := tc.namespaces[namespace]
	if !exists {
		return nil, false
	}

	entity, exists := space.httppipelines.Load(name)

	return entity.(*supervisor.ObjectEntity), exists
}

// ListHTTPPipelines lists the HTTP pipelines
func (tc *TrafficController) ListHTTPPipelines(namespace string) []*supervisor.ObjectEntity {
	tc.mutex.Lock()
	defer tc.mutex.Unlock()

	space, exists := tc.namespaces[namespace]
	if !exists {
		return nil
	}

	entities := []*supervisor.ObjectEntity{}
	space.httppipelines.Range(func(k, v interface{}) bool {
		entities = append(entities, v.(*supervisor.ObjectEntity))
		return true
	})

	return entities
}

// Clean all http servers and http pipelines of one namespace.
func (tc *TrafficController) Clean(namespace string) error {
	tc.mutex.Lock()
	defer tc.mutex.Unlock()

	space, exist := tc.namespaces[namespace]
	if !exist {
		return fmt.Errorf("namespace %s not found", namespace)
	}

	space.httpservers.Range(func(k, v interface{}) bool {
		v.(*supervisor.ObjectEntity).CloseWithRecovery()
		logger.Infof("delete http server %s/%s", namespace, k)
		space.httpservers.Delete(k)
		return true
	})

	space.httppipelines.Range(func(k, v interface{}) bool {
		v.(*supervisor.ObjectEntity).CloseWithRecovery()
		logger.Infof("delete http pipeline %s/%s", namespace, k)
		space.httppipelines.Delete(k)
		return true
	})

	tc._cleanSpace(namespace)

	return nil
}

// _cleanSpace must be called after deleting HTTPServer or HTTPPipeline.
// It's caller's duty to keep concurrent safety.
func (tc *TrafficController) _cleanSpace(namespace string) {
	space, exists := tc.namespaces[namespace]
	if !exists {
		logger.Errorf("BUG: namespace %s not found", namespace)
	}

	serverLen, pipelineLen := 0, 0
	space.httpservers.Range(func(k, v interface{}) bool {
		serverLen++
		return false
	})
	space.httppipelines.Range(func(k, v interface{}) bool {
		pipelineLen++
		return false
	})
	if serverLen+pipelineLen == 0 {
		delete(tc.namespaces, namespace)
		logger.Infof("delete namespace %s", namespace)
	}
}

// Status returns the status of TrafficController.
func (tc *TrafficController) Status() *supervisor.Status {
	// NOTE: TrafficController won't report any namespaced statuses.
	// Higher controllers should report their own namespaced status.

	tc.mutex.Lock()
	defer tc.mutex.Unlock()

	namespaces := []string{}

	for namespace := range tc.namespaces {
		namespaces = append(namespaces, namespace)
	}

	return &supervisor.Status{
		ObjectStatus: &Status{
			Namespaces: namespaces,
		},
	}
}

// Close closes TrafficController.
func (tc *TrafficController) Close() {
	tc.mutex.Lock()
	defer tc.mutex.Unlock()

	for name, space := range tc.namespaces {
		space.httpservers.Range(func(k, v interface{}) bool {
			entity := v.(*supervisor.ObjectEntity)
			entity.CloseWithRecovery()
			logger.Infof("delete http server %s/%s", space.namespace, k)
			return true
		})

		space.httppipelines.Range(func(k, v interface{}) bool {
			entity := v.(*supervisor.ObjectEntity)
			entity.CloseWithRecovery()
			logger.Infof("delete http pipeline %s/%s", space.namespace, k)
			return true
		})

		delete(tc.namespaces, name)
		logger.Infof("delete namespace %s", name)
	}
}<|MERGE_RESOLUTION|>--- conflicted
+++ resolved
@@ -104,11 +104,8 @@
 	}
 }
 
-<<<<<<< HEAD
-// GetHandler gets handler within the namspace
-=======
+
 // GetHandler gets handler within the namespace
->>>>>>> 9e6abeac
 func (ns *Namespace) GetHandler(name string) (protocol.HTTPHandler, bool) {
 	entity, exists := ns.httppipelines.Load(name)
 	if !exists {
