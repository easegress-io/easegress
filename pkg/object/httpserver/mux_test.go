/*
 * Copyright (c) 2017, MegaEase
 * All rights reserved.
 *
 * Licensed under the Apache License, Version 2.0 (the "License");
 * you may not use this file except in compliance with the License.
 * You may obtain a copy of the License at
 *
 *     http://www.apache.org/licenses/LICENSE-2.0
 *
 * Unless required by applicable law or agreed to in writing, software
 * distributed under the License is distributed on an "AS IS" BASIS,
 * WITHOUT WARRANTIES OR CONDITIONS OF ANY KIND, either express or implied.
 * See the License for the specific language governing permissions and
 * limitations under the License.
 */

package httpserver

import (
	"fmt"
	"net/http"
	"net/http/httptest"
	"net/url"
	"strings"
	"testing"
	"testing/iotest"

	"github.com/megaease/easegress/pkg/logger"
	"github.com/megaease/easegress/pkg/object/httpserver/routers"
	"github.com/megaease/easegress/pkg/util/stringtool"

	"github.com/megaease/easegress/pkg/context"
	"github.com/megaease/easegress/pkg/context/contexttest"
	_ "github.com/megaease/easegress/pkg/object/httpserver/routers/ordered"
	_ "github.com/megaease/easegress/pkg/object/httpserver/routers/radixtree"
	"github.com/megaease/easegress/pkg/protocols/httpprot"
	"github.com/megaease/easegress/pkg/protocols/httpprot/httpstat"
	"github.com/megaease/easegress/pkg/supervisor"
	"github.com/megaease/easegress/pkg/tracing"
	"github.com/stretchr/testify/assert"
)

func init() {
	logger.InitNop()
}

func TestMuxReload(t *testing.T) {
	assert := assert.New(t)
	m := newMux(&httpstat.HTTPStat{}, &httpstat.TopN{}, newMockMetrics(), nil)
	assert.NotNil(m)
	assert.NotNil(m.inst.Load())

	yamlConfig := `
kind: HTTPServer
name: test
port: 8080
keepAlive: true
https: false
`
	superSpec, err := supervisor.NewSpec(yamlConfig)
	assert.NoError(err)
	assert.NotPanics(func() { m.reload(superSpec, nil) })

	yamlConfig = `
kind: HTTPServer
name: test
port: 8080
keepAlive: true
https: false
cacheSize: 100
tracing:
  serviceName: test
  sampleRate: 0.1
  spanLimits:
    attributeCountLimit: 20
  exporter:
    zipkin:
      endpoint: http://test.megaease.com/zipkin

rules:
- host: www.megaease.com
  paths:
  - path: /abc
    backend: abc-pipeline
- host: www.megaease.cn
  paths:
  - pathPrefix: /xyz
    backend: xyz-pipeline
`
	superSpec, err = supervisor.NewSpec(yamlConfig)
	assert.NoError(err)
	assert.NotPanics(func() { m.reload(superSpec, nil) })
	m.close()
}

func TestBuildFailureResponse(t *testing.T) {
	assert := assert.New(t)
	ctx := context.New(tracing.NoopSpan)
	resp := buildFailureResponse(ctx, http.StatusNotFound)
	assert.Equal(http.StatusNotFound, resp.StatusCode())
}

func TestAppendXForwardFor(t *testing.T) {
	const xForwardedFor = "X-Forwarded-For"

	assert := assert.New(t)
	stdr, _ := http.NewRequest(http.MethodGet, "http://www.megaease.com/", http.NoBody)
	stdr.Header.Set("X-Real-Ip", "192.168.1.1")

	req, _ := httpprot.NewRequest(stdr)

	appendXForwardedFor(req)

	assert.Equal("192.168.1.1", stdr.Header.Get(xForwardedFor))

	stdr.Header.Set("X-Real-Ip", "192.168.1.2")
	req, _ = httpprot.NewRequest(stdr)
	appendXForwardedFor(req)
	assert.True(strings.Contains(stdr.Header.Get(xForwardedFor), "192.168.1.2"))
}

func TestServerACME(t *testing.T) {
	assert := assert.New(t)

	mm := &contexttest.MockedMuxMapper{}
	m := newMux(httpstat.New(), httpstat.NewTopN(10), newMockMetrics(), mm)
	assert.NotNil(m)
	assert.NotNil(m.inst.Load())

	yamlConfig := `
kind: HTTPServer
name: test
port: 8080
keepAlive: true
https: false
`
	superSpec, err := supervisor.NewSpec(yamlConfig)
	assert.NoError(err)
	assert.NotPanics(func() { m.reload(superSpec, nil) })

	called := false
	mm.MockedGetHandler = func(name string) (context.Handler, bool) {
		called = true
		return nil, false
	}

	stdr, _ := http.NewRequest(http.MethodGet, "http://www.megaease.com/.well-known/acme-challenge/abc", http.NoBody)
	stdw := httptest.NewRecorder()
	m.ServeHTTP(stdw, stdr)
	assert.False(called)
	m.close()
}

func TestServeHTTP(t *testing.T) {
	assert := assert.New(t)

	mm := &contexttest.MockedMuxMapper{}
	m := newMux(httpstat.New(), httpstat.NewTopN(10), newMockMetrics(), mm)
	assert.NotNil(m)
	assert.NotNil(m.inst.Load())

	yamlConfig := `
kind: HTTPServer
name: test
port: 8080
keepAlive: true
https: false
cacheSize: 100
xForwardedFor: true
rules:
- host: www.megaease.com
  paths:
  - path: /abc
    backend: abc-pipeline
    rewriteTarget: /newabc
- host: www.megaease.cn
  paths:
  - pathPrefix: /xyz
    backend: xyz-pipeline
`
	superSpec, err := supervisor.NewSpec(yamlConfig)
	assert.NoError(err)
	assert.NotPanics(func() { m.reload(superSpec, mm) })

	stdr, _ := http.NewRequest(http.MethodGet, "http://www.megaease.com/", http.NoBody)
	stdw := httptest.NewRecorder()

	// route not found
	m.ServeHTTP(stdw, stdr)
	assert.Equal(http.StatusNotFound, stdw.Code)

	// do it again, for caching
	m.ServeHTTP(stdw, stdr)
	assert.Equal(http.StatusNotFound, stdw.Code)

	// backend not found
	stdr, _ = http.NewRequest(http.MethodGet, "http://www.megaease.com/abc", http.NoBody)
	stdw = httptest.NewRecorder()
	m.ServeHTTP(stdw, stdr)
	assert.Equal(http.StatusServiceUnavailable, stdw.Code)

	// handler found
	mm.MockedGetHandler = func(name string) (context.Handler, bool) {
		return &contexttest.MockedHandler{}, true
	}
	m.ServeHTTP(stdw, stdr)
	assert.Equal(http.StatusServiceUnavailable, stdw.Code)

	// failed to read request body
	stdr, _ = http.NewRequest(http.MethodGet, "http://www.megaease.com/abc", iotest.ErrReader(fmt.Errorf("dummy")))
	stdr.ContentLength = -1
	stdw = httptest.NewRecorder()
	m.ServeHTTP(stdw, stdr)
	assert.Equal(http.StatusBadRequest, stdw.Code)
}

func TestMuxInstanceSearch(t *testing.T) {
	assert := assert.New(t)

	m := newMux(httpstat.New(), httpstat.NewTopN(10), newMockMetrics(), nil)
	assert.NotNil(m)
	assert.NotNil(m.inst.Load())

	yamlConfig := `
kind: HTTPServer
name: test
port: 8080
keepAlive: true
https: false
cacheSize: 100
xForwardedFor: true
ipFilter:
  blockIPs: [192.168.1.1]
rules:
- host: www.megaease.com
  ipFilter:
    blockIPs: [192.168.1.2]
  paths:
  - path: /abc
    backend: abc-pipeline
    ipFilter:
      blockIPs: [192.168.1.3]
  - path: /xyz
    methods: [PUT]
    backend: xyz-pipeline
  - path: /123
    methods: [GET]
    headers:
    - key: "X-Test"
      values: [test1, test2]
    backend: 123-pipeline
  - path: /headerAllMatch
    methods: [GET]
    headers:
    - key: "X-Test"
      values: [test1, test2]
    - key: "AllMatch"
      regexp: "^true$"
    matchAllHeader: true
    backend: 123-pipeline
  - path: /headerAllMatch2
    methods: [GET]
    matchAllQuery: true
    headers:
    - key: "X-Test"
      values: [test1, test2]
    - key: "AllMatch"
      values: ["true"]
    matchAllHeader: true
    backend: 123-pipeline
  - path: /queryParams
    methods: [GET]
    matchAllQuery: true
    queries:
    - key: "q"
      values: ["v1", "v2"]
    backend: 123-pipeline
  - path: /queryParamsMultiKey
    methods: [GET]
    matchAllQuery: true
    queries:
    - key: "q"
      values: ["v1", "v2"]
    - key: "q2"
      values: ["v3", "v4"]
    backend: 123-pipeline
  - path: /queryParamsRegexp
    methods: [GET]
    matchAllQuery: true
    queries:
    - key: "q2"
      regexp: "^v[0-9]$"
    backend: 123-pipeline
  - path: /queryParamsRegexpAndValues
    methods: [GET]
    matchAllQuery: true
    queries:
    - key: "q3"
      values: ["v1", "v2"]
      regexp: "^v[0-9]$"
    backend: 123-pipeline
  - path: /queryParamsRegexpAndValues2
    methods: [GET]
    queries:
    - key: "id"
      values: ["011"]
      regexp: "[0-9]+"
    backend: 123-pipeline
  - path: /clientIPsWithBlockIPs
    backend: abc-pipeline
    ipFilter:
      allowIPs: [192.168.1.2]
      blockIPs: [192.168.1.3]
  - path: /clientIPsWithBlockIPs
    backend: abc-pipeline-3
    ipFilter:
      allowIPs: [192.168.1.3]
      blockIPs: [192.168.1.4]
  - path: /clientIPsWithBlockIPs
    backend: abc-pipeline
    ipFilter:
      allowIPs: [192.168.1.5]
      blockIPs: [192.168.1.5]
  - path: /clientIPsWithBlockIPs
    backend: abc-pipeline
    ipFilter:
      allowIPs: [192.168.1.4]
      blockIPs: [192.168.1.6]
  - path: /clientIPsWithBlockIPs2
    backend: abc-pipeline
    ipFilter:
      blockIPs: [192.168.1.5]
  - path: /clientIPsWithAllowIPs2
    backend: abc-pipeline
    ipFilter:
      blockIPs: [192.168.1.5,192.168.1.9]
  - path: /clientIPsWithAllowIPs2
    backend: abc-pipeline
    ipFilter:
      allowIPs: [192.168.1.6]
  - path: /clientIPsWithAllowIPs2
    backend: abc-pipeline-default
  - path: /clientIPsWithAllowIPs3
    backend: abc-pipeline
    ipFilter:
      allowIPs: [192.168.1.7]
  - path: /clientIPsWithAllowIPs3
    backend: 123-pipeline
    ipFilter:
      allowIPs: [192.168.1.8]
- host: 1.megaease.com
  ipFilter:
    blockIPs: [192.168.1.2]
  paths:
  - path: /abc
    backend: host2-abc-pipeline
    ipFilter:
      blockIPs: [192.168.1.5]
- host: 1.megaease.com
  ipFilter:
    blockIPs: [192.168.1.3]
  paths:
  - path: /abc
    backend: host2-abc-pipeline
    ipFilter:
      blockIPs: [192.168.1.5]
`

	superSpec, err := supervisor.NewSpec(yamlConfig)
	assert.NoError(err)
	assert.NotPanics(func() { m.reload(superSpec, nil) })
	mi := m.inst.Load().(*muxInstance)

	// unknow host
	stdr, _ := http.NewRequest(http.MethodGet, "http://www.megaease.cn/abc", http.NoBody)
	stdr.Header.Set("X-Real-Ip", "192.168.1.4")
	req, _ := httpprot.NewRequest(stdr)
	routeCtx := routers.NewContext(req)
	assert.Equal(notFound, mi.search(routeCtx))

	// blocked IPs
	stdr, _ = http.NewRequest(http.MethodGet, "http://www.megaease.com/abc", http.NoBody)
	stdr.Header.Set("X-Real-Ip", "192.168.1.1")
	req, _ = httpprot.NewRequest(stdr)
	routeCtx = routers.NewContext(req)
	assert.Equal(forbidden, mi.search(routeCtx))

	stdr, _ = http.NewRequest(http.MethodGet, "http://www.megaease.com/abc", http.NoBody)
	stdr.Header.Set("X-Real-Ip", "192.168.1.2")
	req, _ = httpprot.NewRequest(stdr)
	routeCtx = routers.NewContext(req)
	assert.Equal(forbidden, mi.search(routeCtx))

	stdr, _ = http.NewRequest(http.MethodGet, "http://www.megaease.com/abc", http.NoBody)
	stdr.Header.Set("X-Real-Ip", "192.168.1.3")
	req, _ = httpprot.NewRequest(stdr)
	routeCtx = routers.NewContext(req)
	assert.Equal(forbidden, mi.search(routeCtx))

	// put to cache
	stdr, _ = http.NewRequest(http.MethodGet, "http://www.megaease.com/abc", http.NoBody)
	stdr.Header.Set("X-Real-Ip", "192.168.1.4")
	req, _ = httpprot.NewRequest(stdr)
	routeCtx = routers.NewContext(req)
	assert.Equal(0, mi.search(routeCtx).code)

	// try again for cached result
	stdr.Header.Set("X-Real-Ip", "192.168.1.5")
	req, _ = httpprot.NewRequest(stdr)
	routeCtx = routers.NewContext(req)
	assert.Equal(0, mi.search(routeCtx).code)

	// cached result, but blocked by ip
	stdr, _ = http.NewRequest(http.MethodGet, "http://www.megaease.com/abc", http.NoBody)
	stdr.Header.Set("X-Real-Ip", "192.168.1.1")
	req, _ = httpprot.NewRequest(stdr)
	routeCtx = routers.NewContext(req)
	assert.Equal(forbidden, mi.search(routeCtx))

	// method not allowed
	stdr, _ = http.NewRequest(http.MethodGet, "http://www.megaease.com/xyz", http.NoBody)
	stdr.Header.Set("X-Real-Ip", "192.168.1.4")
	req, _ = httpprot.NewRequest(stdr)
	assert.Equal(methodNotAllowed, mi.search(routers.NewContext(req)))

	// has no required header
	stdr, _ = http.NewRequest(http.MethodGet, "http://www.megaease.com/123", http.NoBody)
	stdr.Header.Set("X-Real-Ip", "192.168.1.4")
	req, _ = httpprot.NewRequest(stdr)
	assert.Equal(badRequest, mi.search(routers.NewContext(req)))

	// success
	stdr, _ = http.NewRequest(http.MethodGet, "http://www.megaease.com/123", http.NoBody)
	stdr.Header.Set("X-Real-Ip", "192.168.1.4")
	stdr.Header.Set("X-Test", "test1")
	req, _ = httpprot.NewRequest(stdr)
	assert.Equal(0, mi.search(routers.NewContext(req)).code)

	// header all matched
	stdr, _ = http.NewRequest(http.MethodGet, "http://www.megaease.com/headerAllMatch", http.NoBody)
	stdr.Header.Set("X-Test", "test1")
	stdr.Header.Set("AllMatch", "true")
	req, _ = httpprot.NewRequest(stdr)
	assert.Equal(0, mi.search(routers.NewContext(req)).code)

	// header all matched
	stdr, _ = http.NewRequest(http.MethodGet, "http://www.megaease.com/headerAllMatch", http.NoBody)
	stdr.Header.Set("X-Test", "test1")
	stdr.Header.Set("AllMatch", "false")
	req, _ = httpprot.NewRequest(stdr)
	assert.Equal(400, mi.search(routers.NewContext(req)).code)

	// header all matched
	stdr, _ = http.NewRequest(http.MethodGet, "http://www.megaease.com/headerAllMatch2", http.NoBody)
	stdr.Header.Set("X-Test", "test1")
	stdr.Header.Set("AllMatch", "false")
	req, _ = httpprot.NewRequest(stdr)
	assert.Equal(400, mi.search(routers.NewContext(req)).code)

	// query string single key
	stdr, _ = http.NewRequest(http.MethodGet, "http://www.megaease.com/queryParams", http.NoBody)
	v := url.Values{"q": []string{"v1"}}
	stdr.URL.RawQuery = v.Encode()
	req, _ = httpprot.NewRequest(stdr)
	assert.Equal(0, mi.search(routers.NewContext(req)).code)

	// query string single key
	stdr, _ = http.NewRequest(http.MethodGet, "http://www.megaease.com/queryParams", http.NoBody)
	v = url.Values{"q": []string{"v1", "v2"}}
	stdr.URL.RawQuery = v.Encode()
	req, _ = httpprot.NewRequest(stdr)
	assert.Equal(0, mi.search(routers.NewContext(req)).code)

	// query string single key
	stdr, _ = http.NewRequest(http.MethodGet, "http://www.megaease.com/queryParams", http.NoBody)
	stdr.URL.RawQuery = "q=v1"
	req, _ = httpprot.NewRequest(stdr)
	assert.Equal(0, mi.search(routers.NewContext(req)).code)

	// query string multi key
	stdr, _ = http.NewRequest(http.MethodGet, "http://www.megaease.com/queryParamsMultiKey", http.NoBody)
	v = url.Values{"q": []string{"v1", "v3"}, "q2": []string{"v6"}}
	stdr.URL.RawQuery = v.Encode()
	req, _ = httpprot.NewRequest(stdr)
	assert.Equal(400, mi.search(routers.NewContext(req)).code)

	// query string multi key
	stdr, _ = http.NewRequest(http.MethodGet, "http://www.megaease.com/queryParamsMultiKey", http.NoBody)
	v = url.Values{"q": []string{"v1", "v3"}}
	stdr.URL.RawQuery = v.Encode()
	req, _ = httpprot.NewRequest(stdr)
	assert.Equal(400, mi.search(routers.NewContext(req)).code)

	// query string multi key
	stdr, _ = http.NewRequest(http.MethodGet, "http://www.megaease.com/queryParamsMultiKey", http.NoBody)
	v = url.Values{"q": []string{"v1", "v3"}, "q2": []string{"v3"}}
	stdr.URL.RawQuery = v.Encode()
	req, _ = httpprot.NewRequest(stdr)
	assert.Equal(0, mi.search(routers.NewContext(req)).code)

	// query string regexp
	stdr, _ = http.NewRequest(http.MethodGet, "http://www.megaease.com/queryParamsRegexp", http.NoBody)
	stdr.URL.RawQuery = "q2=v1"
	req, _ = httpprot.NewRequest(stdr)
	assert.Equal(0, mi.search(routers.NewContext(req)).code)

	// query string regexp
	stdr, _ = http.NewRequest(http.MethodGet, "http://www.megaease.com/queryParamsRegexp", http.NoBody)
	stdr.URL.RawQuery = "q2=vv"
	req, _ = httpprot.NewRequest(stdr)
	assert.Equal(400, mi.search(routers.NewContext(req)).code)

	// query string values and regexp
	stdr, _ = http.NewRequest(http.MethodGet, "http://www.megaease.com/queryParamsRegexpAndValues", http.NoBody)
	stdr.URL.RawQuery = "q3=v2"
	req, _ = httpprot.NewRequest(stdr)
	assert.Equal(0, mi.search(routers.NewContext(req)).code)

	// query string values and regexp
	stdr, _ = http.NewRequest(http.MethodGet, "http://www.megaease.com/queryParamsRegexpAndValues", http.NoBody)
	stdr.URL.RawQuery = "q3=v1&q3=v4"
	req, _ = httpprot.NewRequest(stdr)
	assert.Equal(0, mi.search(routers.NewContext(req)).code)

	// query string values and regexp
	stdr, _ = http.NewRequest(http.MethodGet, "http://www.megaease.com/queryParamsRegexpAndValues", http.NoBody)
	stdr.URL.RawQuery = "q3=v4"
	req, _ = httpprot.NewRequest(stdr)
	assert.Equal(400, mi.search(routers.NewContext(req)).code)

	// query string values and regexp
	stdr, _ = http.NewRequest(http.MethodGet, "http://www.megaease.com/queryParamsRegexpAndValues", http.NoBody)
	stdr.URL.RawQuery = "q3=v4"
	req, _ = httpprot.NewRequest(stdr)
	assert.Equal(400, mi.search(routers.NewContext(req)).code)

	// query string values and regexp
	stdr, _ = http.NewRequest(http.MethodGet, "http://www.megaease.com/queryParamsRegexpAndValues2", http.NoBody)
	stdr.URL.RawQuery = "id=011&&id=baz"
	req, _ = httpprot.NewRequest(stdr)
	assert.Equal(0, mi.search(routers.NewContext(req)).code)

	// query string values and regexp
	stdr, _ = http.NewRequest(http.MethodGet, "http://www.megaease.com/queryParamsRegexpAndValues2", http.NoBody)
	stdr.URL.RawQuery = "id=baz&&id=011"
	req, _ = httpprot.NewRequest(stdr)
	assert.Equal(400, mi.search(routers.NewContext(req)).code)

	// query string values and regexp
	stdr, _ = http.NewRequest(http.MethodGet, "http://www.megaease.com/queryParamsRegexpAndValues2", http.NoBody)
	stdr.URL.RawQuery = "id=baz"
	req, _ = httpprot.NewRequest(stdr)
	assert.Equal(400, mi.search(routers.NewContext(req)).code)

	// client ip with blockIPs
	stdr, _ = http.NewRequest(http.MethodGet, "http://www.megaease.com/clientIPsWithBlockIPs", http.NoBody)
	stdr.Header.Set("X-Real-Ip", "192.168.1.4")
	req, _ = httpprot.NewRequest(stdr)
	assert.Equal(0, mi.search(routers.NewContext(req)).code)

	stdr, _ = http.NewRequest(http.MethodGet, "http://www.megaease.com/clientIPsWithBlockIPs", http.NoBody)
	stdr.Header.Set("X-Real-Ip", "192.168.1.3")
	req, _ = httpprot.NewRequest(stdr)
	assert.Equal(0, mi.search(routers.NewContext(req)).code)
	assert.Equal("abc-pipeline-3", mi.search(routers.NewContext(req)).route.GetBackend())

	stdr, _ = http.NewRequest(http.MethodGet, "http://www.megaease.com/clientIPsWithBlockIPs", http.NoBody)
	stdr.Header.Set("X-Real-Ip", "192.168.1.2")
	req, _ = httpprot.NewRequest(stdr)
	assert.Equal(403, mi.search(routers.NewContext(req)).code)

	stdr, _ = http.NewRequest(http.MethodGet, "http://www.megaease.com/clientIPsWithBlockIPs", http.NoBody)
	stdr.Header.Set("X-Real-Ip", "192.168.1.5")
	req, _ = httpprot.NewRequest(stdr)
	assert.Equal(0, mi.search(routers.NewContext(req)).code)

	stdr, _ = http.NewRequest(http.MethodGet, "http://www.megaease.com/clientIPsWithBlockIPs2", http.NoBody)
	stdr.Header.Set("X-Real-Ip", "192.168.1.3")
	req, _ = httpprot.NewRequest(stdr)
	assert.Equal(0, mi.search(routers.NewContext(req)).code)

	// client ip with allowIPs
	stdr, _ = http.NewRequest(http.MethodGet, "http://www.megaease.com/clientIPsWithAllowIPs2", http.NoBody)
	stdr.Header.Set("X-Real-Ip", "192.168.1.5")
	req, _ = httpprot.NewRequest(stdr)
	assert.Equal(0, mi.search(routers.NewContext(req)).code)
	assert.Equal("abc-pipeline-default", mi.search(routers.NewContext(req)).route.GetBackend())

	stdr, _ = http.NewRequest(http.MethodGet, "http://www.megaease.com/clientIPsWithAllowIPs2", http.NoBody)
	stdr.Header.Set("X-Real-Ip", "192.168.1.6")
	req, _ = httpprot.NewRequest(stdr)
	assert.Equal(0, mi.search(routers.NewContext(req)).code)

	stdr, _ = http.NewRequest(http.MethodGet, "http://www.megaease.com/clientIPsWithAllowIPs2", http.NoBody)
	stdr.Header.Set("X-Real-Ip", "192.168.1.9")
	req, _ = httpprot.NewRequest(stdr)
	assert.Equal("abc-pipeline-default", mi.search(routers.NewContext(req)).route.GetBackend())

	// client ip
	stdr, _ = http.NewRequest(http.MethodGet, "http://www.megaease.com/clientIPsWithAllowIPs3", http.NoBody)
	stdr.Header.Set("X-Real-Ip", "192.168.1.6")
	req, _ = httpprot.NewRequest(stdr)
	assert.Equal(403, mi.search(routers.NewContext(req)).code)

	stdr, _ = http.NewRequest(http.MethodGet, "http://www.megaease.com/clientIPsWithAllowIPs3", http.NoBody)
	stdr.Header.Set("X-Real-Ip", "192.168.1.7")
	req, _ = httpprot.NewRequest(stdr)
	assert.Equal(0, mi.search(routers.NewContext(req)).code)
	assert.Equal("abc-pipeline", mi.search(routers.NewContext(req)).route.GetBackend())

	stdr, _ = http.NewRequest(http.MethodGet, "http://www.megaease.com/clientIPsWithAllowIPs3", http.NoBody)
	stdr.Header.Set("X-Real-Ip", "192.168.1.8")
	req, _ = httpprot.NewRequest(stdr)
	assert.Equal(0, mi.search(routers.NewContext(req)).code)
	assert.Equal("123-pipeline", mi.search(routers.NewContext(req)).route.GetBackend())

	stdr, _ = http.NewRequest(http.MethodGet, "http://1.megaease.com/abc", http.NoBody)
	stdr.Header.Set("X-Real-Ip", "192.168.1.2")
	req, _ = httpprot.NewRequest(stdr)
	assert.Equal(0, mi.search(routers.NewContext(req)).code)
	assert.Equal("host2-abc-pipeline", mi.search(routers.NewContext(req)).route.GetBackend())

	stdr, _ = http.NewRequest(http.MethodGet, "http://1.megaease.com/abc", http.NoBody)
	stdr.Header.Set("X-Real-Ip", "192.168.1.3")
	req, _ = httpprot.NewRequest(stdr)
	assert.Equal(0, mi.search(routers.NewContext(req)).code)
	assert.Equal("host2-abc-pipeline", mi.search(routers.NewContext(req)).route.GetBackend())

	stdr, _ = http.NewRequest(http.MethodGet, "http://1.megaease.com/abc", http.NoBody)
	stdr.Header.Set("X-Real-Ip", "192.168.1.5")
	req, _ = httpprot.NewRequest(stdr)
	assert.Equal(403, mi.search(routers.NewContext(req)).code)

}

func TestAccessLog(t *testing.T) {
	log := &accessLog{
		Method:  "GET",
		URI:     "127.0.0.1",
		ReqSize: 100,
	}
	formatter := newAccessLogFormatter("{{Method}} {{URI}} [{{ReqSize}}]")
	s := formatter.format(log)
	assert.Equal(t, "GET 127.0.0.1 [100]", s)
}

func TestPrintHeader(t *testing.T) {
	h := http.Header{}
	h.Set("a", "1")
	h.Set("b", "2")
	s := printHeader(h)

<<<<<<< HEAD
	if !stringtool.StrInSlice(s, []string{"A: [1], B: [2]", "B: [2], A: [1]"}) {
		t.Errorf("unexpected header: %s", s)
=======
	if s != "A: [1], B: [2]" && s != "B: [2], A: [1]" {
		t.Fail()
>>>>>>> 2c257b17
	}
}<|MERGE_RESOLUTION|>--- conflicted
+++ resolved
@@ -651,12 +651,7 @@
 	h.Set("b", "2")
 	s := printHeader(h)
 
-<<<<<<< HEAD
-	if !stringtool.StrInSlice(s, []string{"A: [1], B: [2]", "B: [2], A: [1]"}) {
-		t.Errorf("unexpected header: %s", s)
-=======
 	if s != "A: [1], B: [2]" && s != "B: [2], A: [1]" {
 		t.Fail()
->>>>>>> 2c257b17
 	}
 }