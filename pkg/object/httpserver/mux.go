--- conflicted
+++ resolved
@@ -322,15 +322,11 @@
 	req := context.Request
 	ip := req.RealIP()
 
-<<<<<<< HEAD
-	// The key of the cache is req.Host + req.Method + req.URL.FullMethod,
-=======
 	if !mi.ipFilter.Allow(ip) {
 		return forbidden
 	}
 
 	// The key of the cache is req.Host + req.Method + req.URL.Path,
->>>>>>> 07cc2673
 	// and if a path is cached, we are sure it does not contain any
 	// headers, any queries, and any ipFilters.
 	r := mi.getRouteFromCache(req)
