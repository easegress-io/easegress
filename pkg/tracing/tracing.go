--- conflicted
+++ resolved
@@ -18,16 +18,12 @@
 package tracing
 
 import (
-	"context"
 	"io"
 	"time"
 
-<<<<<<< HEAD
 	"github.com/megaease/easegress/pkg/util/fasttime"
-=======
-	"github.com/megaease/easegress/pkg/tracing/zipkin"
->>>>>>> 4212e79b
 	zipkingo "github.com/openzipkin/zipkin-go"
+	zipkingohttp "github.com/openzipkin/zipkin-go/reporter/http"
 )
 
 type (
@@ -38,15 +34,18 @@
 		Zipkin      *ZipkinSpec       `yaml:"zipkin" jsonschema:"required"`
 	}
 
-<<<<<<< HEAD
+	// ZipkinSpec describes Zipkin.
+	ZipkinSpec struct {
+		Hostport   string  `yaml:"hostport" jsonschema:"omitempty"`
+		ServerURL  string  `yaml:"serverURL" jsonschema:"required,format=url"`
+		SampleRate float64 `yaml:"sampleRate" jsonschema:"required,minimum=0,maximum=1"`
+		SameSpan   bool    `yaml:"sameSpan" jsonschema:"omitempty"`
+		ID128Bit   bool    `yaml:"id128Bit" jsonschema:"omitempty"`
+	}
+
 	// Tracer is the tracer.
 	Tracer struct {
 		tracer *zipkingo.Tracer
-=======
-	// Tracing is the tracing.
-	Tracing struct {
-		Tracer *zipkingo.Tracer
->>>>>>> 4212e79b
 		tags   map[string]string
 		closer io.Closer
 	}
@@ -54,19 +53,24 @@
 	noopCloser struct{}
 )
 
-<<<<<<< HEAD
+// Validate validates Spec.
+func (spec *ZipkinSpec) Validate() error {
+	if spec.Hostport != "" {
+		_, err := zipkingo.NewEndpoint("", spec.Hostport)
+		if err != nil {
+			return err
+		}
+	}
+
+	return nil
+}
+
 // NoopTracer is the tracer doing nothing.
 var NoopTracer *Tracer
 
 func init() {
 	tracer, _ := zipkingo.NewTracer(nil)
 	NoopTracer = &Tracer{tracer: tracer, closer: nil}
-=======
-// NoopTracing is the tracing doing nothing.
-var NoopTracing = &Tracing{
-	Tracer: zipkin.CreateNoopTracer(),
-	closer: nil,
->>>>>>> 4212e79b
 }
 
 // New creates a Tracing.
@@ -75,24 +79,33 @@
 		return NoopTracer, nil
 	}
 
-<<<<<<< HEAD
-	tracer, closer, err := NewZipkinTracer(spec.ServiceName, spec.Zipkin)
-=======
-	tracer, closer, err := zipkin.New(spec.ServiceName, spec.Zipkin, spec.Tags)
->>>>>>> 4212e79b
+	endpoint, err := zipkingo.NewEndpoint(spec.ServiceName, spec.Zipkin.Hostport)
 	if err != nil {
 		return nil, err
 	}
 
-<<<<<<< HEAD
+	sampler, err := zipkingo.NewBoundarySampler(spec.Zipkin.SampleRate, fasttime.Now().Unix())
+	if err != nil {
+		return nil, err
+	}
+
+	reporter := zipkingohttp.NewReporter(spec.Zipkin.ServerURL)
+
+	tracer, err := zipkingo.NewTracer(
+		reporter,
+		zipkingo.WithLocalEndpoint(endpoint),
+		zipkingo.WithSharedSpans(spec.Zipkin.SameSpan),
+		zipkingo.WithTraceID128Bit(spec.Zipkin.ID128Bit),
+		zipkingo.WithSampler(sampler),
+		zipkingo.WithTags(spec.Tags),
+	)
+	if err != nil {
+		return nil, err
+	}
+
 	return &Tracer{
 		tracer: tracer,
-		tags:   spec.Tags,
-=======
-	return &Tracing{
-		Tracer: tracer,
->>>>>>> 4212e79b
-		closer: closer,
+		closer: reporter,
 	}, nil
 }
 
@@ -110,7 +123,6 @@
 	return nil
 }
 
-<<<<<<< HEAD
 // NewSpan creates a span.
 func (t *Tracer) NewSpan(name string) Span {
 	if t.IsNoopTracer() {
@@ -129,14 +141,5 @@
 
 func (t *Tracer) newSpanWithStart(name string, startAt time.Time) Span {
 	s := t.tracer.StartSpan(name, zipkingo.StartTime(startAt))
-	for k, v := range t.tags {
-		s.Tag(k, v)
-	}
 	return &span{Span: s, tracer: t}
-=======
-// CreateSpanWithContext creates new span with given name and starttime and adds it to the context.
-func CreateSpanWithContext(ctx context.Context, tracing *Tracing, spanName string, startTime time.Time) context.Context {
-	span := tracing.Tracer.StartSpan(spanName, zipkingo.StartTime(startTime))
-	return zipkingo.NewContext(ctx, span)
->>>>>>> 4212e79b
 }