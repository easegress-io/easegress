--- conflicted
+++ resolved
@@ -70,17 +70,10 @@
 	golang.org/x/crypto v0.11.0
 	golang.org/x/net v0.12.0
 	golang.org/x/sync v0.3.0
-<<<<<<< HEAD
-	golang.org/x/sys v0.9.0
+	golang.org/x/sys v0.10.0
 	k8s.io/api v0.27.3
 	k8s.io/apimachinery v0.27.3
 	k8s.io/client-go v0.27.3
-=======
-	golang.org/x/sys v0.10.0
-	k8s.io/api v0.26.3
-	k8s.io/apimachinery v0.26.3
-	k8s.io/client-go v0.26.2
->>>>>>> fca5077b
 	knative.dev/client v0.36.2
 	knative.dev/serving v0.36.2
 	nhooyr.io/websocket v1.8.7
