module github.com/megaease/easegress

go 1.18

require (
	github.com/ArthurHlt/go-eureka-client v1.1.0
	github.com/MicahParks/keyfunc v1.7.0
	github.com/Shopify/sarama v1.37.2
	github.com/bytecodealliance/wasmtime-go v1.0.0
	github.com/eclipse/paho.mqtt.golang v1.4.1
	github.com/fatih/color v1.13.0
	github.com/fsnotify/fsnotify v1.6.0
	github.com/go-chi/chi/v5 v5.0.7
	github.com/go-logr/zapr v1.2.3
	github.com/go-task/slim-sprig v0.0.0-20210107165309-348f09dbbbc0
	github.com/go-zookeeper/zk v1.0.3
	github.com/goccy/go-json v0.10.0
	github.com/golang-jwt/jwt v3.2.1+incompatible
	github.com/golang-jwt/jwt/v4 v4.4.2
	github.com/google/uuid v1.3.0
	github.com/hashicorp/consul/api v1.15.3
	github.com/hashicorp/golang-lru v0.5.4
	github.com/invopop/yaml v0.2.0
	github.com/jtblin/go-ldap-client v0.0.0-20170223121919-b73f66626b33
	github.com/libdns/alidns v1.0.2-x2
	github.com/libdns/azure v0.2.0
	github.com/libdns/cloudflare v0.1.0
	github.com/libdns/digitalocean v0.0.0-20210310230526-186c4ebd2215
	github.com/libdns/dnspod v0.0.3
	github.com/libdns/duckdns v0.1.1
	github.com/libdns/hetzner v0.0.1
	github.com/libdns/libdns v0.2.1
	github.com/libdns/route53 v1.3.0
	github.com/libdns/vultr v0.0.0-20211122184636-cd4cb5c12e51
	github.com/lucas-clemente/quic-go v0.30.0
	github.com/megaease/easemesh-api v1.4.4
	github.com/megaease/grace v1.0.0
	github.com/megaease/jsonschema v0.5.1
	github.com/megaease/yaml v0.0.0-20220804061446-4f18d6510aed
	github.com/mitchellh/mapstructure v1.5.0
	github.com/nacos-group/nacos-sdk-go v1.1.0
	github.com/open-policy-agent/opa v0.35.0
	github.com/openzipkin/zipkin-go v0.4.1
	github.com/patrickmn/go-cache v2.1.0+incompatible
	github.com/phayes/freeport v0.0.0-20180830031419-95f893ade6f2
	github.com/rcrowley/go-metrics v0.0.0-20201227073835-cf1acfcdf475
	github.com/rs/cors v1.8.2
	github.com/spf13/cobra v1.6.1
	github.com/spf13/pflag v1.0.5
	github.com/spf13/viper v1.14.0
	github.com/stretchr/testify v1.8.1
	github.com/tcnksm/go-httpstat v0.2.1-0.20191008022543-e866bb274419
	github.com/tg123/go-htpasswd v1.2.0
	github.com/tomasen/realip v0.0.0-20180522021738-f0c99a92ddce
	github.com/xeipuuv/gojsonschema v1.2.1-0.20201027075954-b076d39a02e5
	github.com/yl2chen/cidranger v1.0.2
	go.etcd.io/etcd/api/v3 v3.5.6
	go.etcd.io/etcd/client/v3 v3.5.6
	go.etcd.io/etcd/server/v3 v3.5.6
	go.opentelemetry.io/contrib/propagators/b3 v1.11.1
	go.opentelemetry.io/otel v1.11.1
	go.opentelemetry.io/otel/exporters/jaeger v1.11.1
	go.opentelemetry.io/otel/exporters/otlp/otlptrace/otlptracegrpc v1.11.1
	go.opentelemetry.io/otel/exporters/otlp/otlptrace/otlptracehttp v1.11.1
	go.opentelemetry.io/otel/exporters/zipkin v1.11.1
	go.opentelemetry.io/otel/sdk v1.11.1
	go.opentelemetry.io/otel/trace v1.11.1
	go.uber.org/zap v1.24.0
	golang.org/x/crypto v0.3.0
	golang.org/x/net v0.2.0
	golang.org/x/sync v0.1.0
	golang.org/x/sys v0.2.0
<<<<<<< HEAD
	gopkg.in/yaml.v3 v3.0.1
	k8s.io/api v0.24.7
	k8s.io/apimachinery v0.24.7
	k8s.io/client-go v0.24.7
=======
	k8s.io/api v0.24.8
	k8s.io/apimachinery v0.24.8
	k8s.io/client-go v0.24.8
>>>>>>> be4d396d
	knative.dev/client v0.34.0
	knative.dev/serving v0.34.2
)

require (
	github.com/cenkalti/backoff/v4 v4.2.0 // indirect
	github.com/go-logr/stdr v1.2.2 // indirect
	github.com/google/pprof v0.0.0-20210720184732-4bb14d4b1be1 // indirect
	github.com/grpc-ecosystem/grpc-gateway/v2 v2.7.0 // indirect
	github.com/onsi/ginkgo/v2 v2.2.0 // indirect
	go.opentelemetry.io/otel/exporters/otlp/internal/retry v1.11.1 // indirect
	go.opentelemetry.io/otel/exporters/otlp/otlptrace v1.11.1 // indirect
	gopkg.in/asn1-ber.v1 v1.0.0-20181015200546-f715ec2f112d // indirect
	gopkg.in/ldap.v2 v2.5.1 // indirect
)

require (
	contrib.go.opencensus.io/exporter/ocagent v0.7.1-0.20200907061046-05415f1de66d // indirect
	contrib.go.opencensus.io/exporter/prometheus v0.4.0 // indirect
	github.com/Azure/azure-sdk-for-go v62.0.0+incompatible // indirect
	github.com/Azure/go-autorest v14.2.0+incompatible // indirect
	github.com/Azure/go-autorest/autorest v0.11.24 // indirect
	github.com/Azure/go-autorest/autorest/adal v0.9.18 // indirect
	github.com/Azure/go-autorest/autorest/azure/auth v0.5.11 // indirect
	github.com/Azure/go-autorest/autorest/azure/cli v0.4.5 // indirect
	github.com/Azure/go-autorest/autorest/date v0.3.0 // indirect
	github.com/Azure/go-autorest/autorest/to v0.4.0 // indirect
	github.com/Azure/go-autorest/logger v0.2.1 // indirect
	github.com/Azure/go-autorest/tracing v0.6.0 // indirect
	github.com/GehirnInc/crypt v0.0.0-20200316065508-bb7000b8a962 // indirect
	github.com/OneOfOne/xxhash v1.2.8 // indirect
	github.com/PuerkitoBio/purell v1.1.1 // indirect
	github.com/PuerkitoBio/urlesc v0.0.0-20170810143723-de5bf2ad4578 // indirect
	github.com/aliyun/alibaba-cloud-sdk-go v1.61.18 // indirect
	github.com/antlr/antlr4/runtime/Go/antlr v0.0.0-20211221011931-643d94fcab96 // indirect
	github.com/armon/go-metrics v0.4.0 // indirect
	github.com/aws/aws-sdk-go-v2 v1.14.0 // indirect
	github.com/aws/aws-sdk-go-v2/config v1.14.0 // indirect
	github.com/aws/aws-sdk-go-v2/credentials v1.9.0 // indirect
	github.com/aws/aws-sdk-go-v2/feature/ec2/imds v1.11.0 // indirect
	github.com/aws/aws-sdk-go-v2/internal/configsources v1.1.5 // indirect
	github.com/aws/aws-sdk-go-v2/internal/endpoints/v2 v2.3.0 // indirect
	github.com/aws/aws-sdk-go-v2/internal/ini v1.3.6 // indirect
	github.com/aws/aws-sdk-go-v2/service/internal/presigned-url v1.8.0 // indirect
	github.com/aws/aws-sdk-go-v2/service/route53 v1.12.0 // indirect
	github.com/aws/aws-sdk-go-v2/service/sso v1.10.0 // indirect
	github.com/aws/aws-sdk-go-v2/service/sts v1.15.0 // indirect
	github.com/aws/smithy-go v1.11.0 // indirect
	github.com/beorn7/perks v1.0.1 // indirect
	github.com/blendle/zapdriver v1.3.1 // indirect
	github.com/buger/jsonparser v1.1.1 // indirect
	github.com/buraksezer/consistent v0.10.0
	github.com/census-instrumentation/opencensus-proto v0.3.0 // indirect
	github.com/cespare/xxhash/v2 v2.1.2 // indirect
	github.com/cloudevents/sdk-go/sql/v2 v2.8.0 // indirect
	github.com/cloudevents/sdk-go/v2 v2.10.1 // indirect
	github.com/coreos/go-semver v0.3.0 // indirect
	github.com/coreos/go-systemd/v22 v22.5.0 // indirect
	github.com/davecgh/go-spew v1.1.1 // indirect
	github.com/digitalocean/godo v1.41.0 // indirect
	github.com/dimchansky/utfbom v1.1.1 // indirect
	github.com/dustin/go-humanize v1.0.0 // indirect
	github.com/eapache/go-resiliency v1.3.0 // indirect
	github.com/eapache/go-xerial-snappy v0.0.0-20180814174437-776d5712da21 // indirect
	github.com/eapache/queue v1.1.0 // indirect
	github.com/emicklei/go-restful v2.15.0+incompatible // indirect
	github.com/evanphx/json-patch v4.12.0+incompatible // indirect
	github.com/evanphx/json-patch/v5 v5.6.0 // indirect
	github.com/facebookgo/ensure v0.0.0-20200202191622-63f1cf65ac4c // indirect
	github.com/facebookgo/freeport v0.0.0-20150612182905-d4adf43b75b9 // indirect
	github.com/facebookgo/stack v0.0.0-20160209184415-751773369052 // indirect
	github.com/facebookgo/subset v0.0.0-20200203212716-c811ad88dec4 // indirect
	github.com/ghodss/yaml v1.0.0 // indirect
	github.com/go-errors/errors v1.0.1 // indirect
	github.com/go-kit/log v0.2.0 // indirect
	github.com/go-logfmt/logfmt v0.5.1 // indirect
	github.com/go-logr/logr v1.2.3 // indirect
	github.com/go-openapi/jsonpointer v0.19.5 // indirect
	github.com/go-openapi/jsonreference v0.19.5 // indirect
	github.com/go-openapi/swag v0.19.15 // indirect
	github.com/gobwas/glob v0.2.3 // indirect
	github.com/gogo/protobuf v1.3.2 // indirect
	github.com/golang/groupcache v0.0.0-20210331224755-41bb18bfe9da // indirect
	github.com/golang/mock v1.6.0 // indirect
	github.com/golang/protobuf v1.5.2 // indirect
	github.com/golang/snappy v0.0.4 // indirect
	github.com/google/btree v1.1.2 // indirect
	github.com/google/gnostic v0.5.7-v3refs // indirect
	github.com/google/go-cmp v0.5.9 // indirect
	github.com/google/go-containerregistry v0.8.1-0.20220414143355-892d7a808387 // indirect
	github.com/google/go-querystring v1.1.0 // indirect
	github.com/google/gofuzz v1.2.0 // indirect
	github.com/google/shlex v0.0.0-20191202100458-e7afc7fbc510 // indirect
	github.com/gorilla/websocket v1.5.0 // indirect
	github.com/gregjones/httpcache v0.0.0-20190611155906-901d90724c79 // indirect
	github.com/grpc-ecosystem/go-grpc-middleware v1.3.0 // indirect
	github.com/grpc-ecosystem/go-grpc-prometheus v1.2.0 // indirect
	github.com/grpc-ecosystem/grpc-gateway v1.16.0 // indirect
	github.com/hashicorp/errwrap v1.1.0 // indirect
	github.com/hashicorp/go-cleanhttp v0.5.2 // indirect
	github.com/hashicorp/go-hclog v1.2.0 // indirect
	github.com/hashicorp/go-immutable-radix v1.3.1 // indirect
	github.com/hashicorp/go-multierror v1.1.1 // indirect
	github.com/hashicorp/go-retryablehttp v0.7.0 // indirect
	github.com/hashicorp/go-rootcerts v1.0.2 // indirect
	github.com/hashicorp/go-uuid v1.0.3 // indirect
	github.com/hashicorp/hcl v1.0.0 // indirect
	github.com/hashicorp/serf v0.9.8 // indirect
	github.com/iancoleman/orderedmap v0.2.0 // indirect
	github.com/imdario/mergo v0.3.13 // indirect
	github.com/inconshreveable/mousetrap v1.0.1 // indirect
	github.com/jcmturner/aescts/v2 v2.0.0 // indirect
	github.com/jcmturner/dnsutils/v2 v2.0.0 // indirect
	github.com/jcmturner/gofork v1.7.6 // indirect
	github.com/jcmturner/gokrb5/v8 v8.4.3 // indirect
	github.com/jcmturner/rpc/v2 v2.0.3 // indirect
	github.com/jmespath/go-jmespath v0.4.0 // indirect
	github.com/jonboulle/clockwork v0.3.0 // indirect
	github.com/josharian/intern v1.0.0 // indirect
	github.com/json-iterator/go v1.1.12 // indirect
	github.com/kelseyhightower/envconfig v1.4.0 // indirect
	github.com/klauspost/compress v1.15.11 // indirect
	github.com/liggitt/tabwriter v0.0.0-20181228230101-89fcab3d43de // indirect
	github.com/magiconair/properties v1.8.6 // indirect
	github.com/mailru/easyjson v0.7.7 // indirect
	github.com/marten-seemann/qpack v0.3.0 // indirect
	github.com/marten-seemann/qtls-go1-18 v0.1.3 // indirect
	github.com/marten-seemann/qtls-go1-19 v0.1.1 // indirect
	github.com/mattn/go-colorable v0.1.12 // indirect
	github.com/mattn/go-isatty v0.0.14 // indirect
	github.com/matttproud/golang_protobuf_extensions v1.0.4 // indirect
	github.com/miekg/dns v1.1.43 // indirect
	github.com/mitchellh/go-homedir v1.1.0 // indirect
	github.com/modern-go/concurrent v0.0.0-20180306012644-bacd9c7ef1dd // indirect
	github.com/modern-go/reflect2 v1.0.2 // indirect
	github.com/monochromegane/go-gitignore v0.0.0-20200626010858-205db1a8cc00 // indirect
	github.com/munnerz/goautoneg v0.0.0-20191010083416-a7dc8b61c822 // indirect
	github.com/nrdcg/dnspod-go v0.4.0 // indirect
	github.com/pelletier/go-toml v1.9.5 // indirect
	github.com/pelletier/go-toml/v2 v2.0.5 // indirect
	github.com/peterbourgon/diskv v2.0.1+incompatible // indirect
	github.com/pierrec/lz4/v4 v4.1.17 // indirect
	github.com/pkg/errors v0.9.1 // indirect
	github.com/pmezard/go-difflib v1.0.0 // indirect
	github.com/prometheus/client_golang v1.14.0 // indirect
	github.com/prometheus/client_model v0.3.0 // indirect
	github.com/prometheus/common v0.37.0 // indirect
	github.com/prometheus/procfs v0.8.0 // indirect
	github.com/prometheus/statsd_exporter v0.21.0 // indirect
	github.com/rickb777/date v1.13.0 // indirect
	github.com/rickb777/plural v1.2.1 // indirect
	github.com/robfig/cron/v3 v3.0.1 // indirect
	github.com/sirupsen/logrus v1.9.0 // indirect
	github.com/soheilhy/cmux v0.1.5 // indirect
	github.com/spaolacci/murmur3 v1.1.0
	github.com/spf13/afero v1.9.2 // indirect
	github.com/spf13/cast v1.5.0 // indirect
	github.com/spf13/jwalterweatherman v1.1.0 // indirect
	github.com/subosito/gotenv v1.4.1 // indirect
	github.com/tmc/grpc-websocket-proxy v0.0.0-20220101234140-673ab2c3ae75 // indirect
	github.com/toolkits/concurrent v0.0.0-20150624120057-a4371d70e3e3 // indirect
	github.com/vultr/govultr/v2 v2.11.0 // indirect
	github.com/xeipuuv/gojsonpointer v0.0.0-20190905194746-02993c407bfb // indirect
	github.com/xeipuuv/gojsonreference v0.0.0-20180127040603-bd5ef7bd5415 // indirect
	github.com/xiang90/probing v0.0.0-20221125231312-a49e3df8f510 // indirect
	github.com/xlab/treeprint v0.0.0-20181112141820-a009c3971eca // indirect
	github.com/yashtewari/glob-intersection v0.1.0 // indirect
	go.etcd.io/bbolt v1.3.6 // indirect
	go.etcd.io/etcd/client/pkg/v3 v3.5.6 // indirect
	go.etcd.io/etcd/client/v2 v2.305.6 // indirect
	go.etcd.io/etcd/pkg/v3 v3.5.6 // indirect
	go.etcd.io/etcd/raft/v3 v3.5.6 // indirect
	go.opencensus.io v0.23.0 // indirect
	go.opentelemetry.io/contrib/instrumentation/google.golang.org/grpc/otelgrpc v0.36.4 // indirect
	go.opentelemetry.io/proto/otlp v0.19.0 // indirect
	go.starlark.net v0.0.0-20200306205701-8dd3e2ee1dd5 // indirect
	go.uber.org/atomic v1.10.0 // indirect
	go.uber.org/multierr v1.8.0 // indirect
	golang.org/x/exp v0.0.0-20220722155223-a9213eeb770e // indirect
	golang.org/x/mod v0.6.0-dev.0.20220419223038-86c51ed26bb4 // indirect
	golang.org/x/oauth2 v0.0.0-20221014153046-6fdb5e3db783 // indirect
	golang.org/x/term v0.2.0 // indirect
	golang.org/x/text v0.4.0 // indirect
	golang.org/x/time v0.2.0 // indirect
	golang.org/x/tools v0.1.12 // indirect
	gomodules.xyz/jsonpatch/v2 v2.2.0 // indirect
	google.golang.org/api v0.102.0 // indirect
	google.golang.org/appengine v1.6.7 // indirect
	google.golang.org/genproto v0.0.0-20221118155620-16455021b5e6 // indirect
	google.golang.org/grpc v1.51.0
	google.golang.org/protobuf v1.28.1
	gopkg.in/inf.v0 v0.9.1 // indirect
	gopkg.in/ini.v1 v1.67.0 // indirect
	gopkg.in/natefinch/lumberjack.v2 v2.0.0 // indirect
	gopkg.in/yaml.v2 v2.4.0 // indirect
	gotest.tools/v3 v3.1.0 // indirect
	k8s.io/apiextensions-apiserver v0.23.9 // indirect
	k8s.io/cli-runtime v0.23.4 // indirect
	k8s.io/klog/v2 v2.70.2-0.20220707122935-0990e81f1a8f // indirect
	k8s.io/kube-openapi v0.0.0-20220328201542-3ee0da9b0b42 // indirect
	k8s.io/utils v0.0.0-20220210201930-3a6ce19ff2f9 // indirect
	knative.dev/eventing v0.34.1 // indirect
	knative.dev/networking v0.0.0-20220818010248-e51df7cdf571 // indirect
	knative.dev/pkg v0.0.0-20220818004048-4a03844c0b15 // indirect
	sigs.k8s.io/json v0.0.0-20211208200746-9f7c6b3444d2 // indirect
	sigs.k8s.io/kustomize/api v0.11.4 // indirect
	sigs.k8s.io/kustomize/kyaml v0.13.6 // indirect
	sigs.k8s.io/structured-merge-diff/v4 v4.2.1 // indirect
	sigs.k8s.io/yaml v1.3.0 // indirect
)

replace (
	github.com/buger/jsonparser => github.com/buger/jsonparser v1.1.1
	github.com/go-openapi/spec => github.com/go-openapi/spec v0.19.3
	k8s.io/apiextensions-apiserver => k8s.io/apiextensions-apiserver v0.24.1
	k8s.io/cli-runtime => k8s.io/cli-runtime v0.24.1
)<|MERGE_RESOLUTION|>--- conflicted
+++ resolved
@@ -70,16 +70,9 @@
 	golang.org/x/net v0.2.0
 	golang.org/x/sync v0.1.0
 	golang.org/x/sys v0.2.0
-<<<<<<< HEAD
-	gopkg.in/yaml.v3 v3.0.1
-	k8s.io/api v0.24.7
-	k8s.io/apimachinery v0.24.7
-	k8s.io/client-go v0.24.7
-=======
 	k8s.io/api v0.24.8
 	k8s.io/apimachinery v0.24.8
 	k8s.io/client-go v0.24.8
->>>>>>> be4d396d
 	knative.dev/client v0.34.0
 	knative.dev/serving v0.34.2
 )
@@ -275,6 +268,7 @@
 	gopkg.in/ini.v1 v1.67.0 // indirect
 	gopkg.in/natefinch/lumberjack.v2 v2.0.0 // indirect
 	gopkg.in/yaml.v2 v2.4.0 // indirect
+	gopkg.in/yaml.v3 v3.0.1
 	gotest.tools/v3 v3.1.0 // indirect
 	k8s.io/apiextensions-apiserver v0.23.9 // indirect
 	k8s.io/cli-runtime v0.23.4 // indirect
