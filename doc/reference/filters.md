# Filters

- [Filters](#filters)
  - [Proxy](#proxy)
    - [Configuration](#configuration)
    - [Results](#results)
  - [WebSocketProxy](#websocketproxy)
    - [Configuration](#configuration-1)
    - [Results](#results-1)
  - [CORSAdaptor](#corsadaptor)
    - [Configuration](#configuration-2)
    - [Results](#results-2)
  - [Fallback](#fallback)
    - [Configuration](#configuration-3)
    - [Results](#results-3)
  - [Mock](#mock)
    - [Configuration](#configuration-4)
    - [Results](#results-4)
  - [RemoteFilter](#remotefilter)
    - [Configuration](#configuration-5)
    - [Results](#results-5)
  - [RequestAdaptor](#requestadaptor)
    - [Configuration](#configuration-6)
    - [Results](#results-6)
  - [RequestBuilder](#requestbuilder)
    - [Configuration](#configuration-7)
    - [Results](#results-7)
  - [RateLimiter](#ratelimiter)
    - [Configuration](#configuration-8)
    - [Results](#results-8)
  - [ResponseAdaptor](#responseadaptor)
    - [Configuration](#configuration-9)
    - [Results](#results-9)
  - [ResponseBuilder](#responsebuilder)
    - [Configuration](#configuration-10)
    - [Results](#results-10)
  - [Validator](#validator)
    - [Configuration](#configuration-11)
    - [Results](#results-11)
  - [WasmHost](#wasmhost)
    - [Configuration](#configuration-12)
    - [Results](#results-12)
  - [Kafka](#kafka)
    - [Configuration](#configuration-13)
    - [Results](#results-13)
  - [HeaderToJSON](#headertojson)
    - [Configuration](#configuration-14)
    - [Results](#results-14)
  - [CertExtractor](#certextractor)
    - [Configuration](#configuration-15)
    - [Results](#results-15)
  - [HeaderLookup](#headerlookup)
    - [Configuration](#configuration-16)
    - [Results](#results-16)
  - [ResultBuilder](#resultbuilder)
    - [Configuration](#configuration-17)
    - [Results](#results-17)
  - [DataBuilder](#databuilder)
    - [Configuration](#configuration-18)
    - [Results](#results-18)
  - [OIDCAdaptor](#oidcadaptor)
    - [Configuration](#configuration-19)
    - [Results](#results-19)
  - [OPAFilter](#opafilter)
    - [Configuration](#configuration-20)
    - [Results](#results-20)
  - [Redirector](#redirector)
    - [Configuration](#configuration-21)
    - [Results](#results-21)
  - [Common Types](#common-types)
    - [pathadaptor.Spec](#pathadaptorspec)
    - [pathadaptor.RegexpReplace](#pathadaptorregexpreplace)
    - [httpheader.AdaptSpec](#httpheaderadaptspec)
    - [proxy.ServerPoolSpec](#proxyserverpoolspec)
    - [proxy.Server](#proxyserver)
    - [proxy.LoadBalanceSpec](#proxyloadbalancespec)
    - [proxy.StickySessionSpec](#proxystickysessionspec)
    - [proxy.HealthCheckSpec](#proxyhealthcheckspec)
    - [proxy.MemoryCacheSpec](#proxymemorycachespec)
    - [proxy.RequestMatcherSpec](#proxyrequestmatcherspec)
    - [StringMatcher](#stringmatcher)
    - [proxy.MethodAndURLMatcher](#proxymethodandurlmatcher)
    - [urlrule.URLRule](#urlruleurlrule)
    - [proxy.Compression](#proxycompression)
    - [proxy.MTLS](#proxymtls)
    - [websocketproxy.WebSocketServerPoolSpec](#websocketproxywebsocketserverpoolspec)
    - [mock.Rule](#mockrule)
    - [mock.MatchRule](#mockmatchrule)
    - [ratelimiter.Policy](#ratelimiterpolicy)
    - [httpheader.ValueValidator](#httpheadervaluevalidator)
    - [validator.JWTValidatorSpec](#validatorjwtvalidatorspec)
    - [validator.BasicAuthValidatorSpec](#validatorbasicauthvalidatorspec)
    - [basicAuth.LDAPSpec](#basicauthldapspec)
    - [signer.Spec](#signerspec)
    - [signer.HeaderHoisting](#signerheaderhoisting)
    - [signer.Literal](#signerliteral)
    - [validator.OAuth2ValidatorSpec](#validatoroauth2validatorspec)
    - [validator.OAuth2TokenIntrospect](#validatoroauth2tokenintrospect)
    - [validator.OAuth2JWT](#validatoroauth2jwt)
    - [kafka.Topic](#kafkatopic)
    - [headertojson.HeaderMap](#headertojsonheadermap)
    - [headerlookup.HeaderSetterSpec](#headerlookupheadersetterspec)
    - [requestadaptor.SignerSpec](#requestadaptorsignerspec)
    - [Template Of Builder Filters](#template-of-builder-filters)
      - [HTTP Specific](#http-specific)

A Filter is a request/response processor. Multiple filters can be orchestrated
together to form a pipeline, each filter returns a string result after it
finishes processing the input request/response. An empty result means the
input was successfully processed by the current filter and can go forward
to the next filter in the pipeline, while a non-empty result means the pipeline
or preceding filter needs to take extra action.

## Proxy

The Proxy filter is a proxy of the backend service.

Below is one of the simplest Proxy configurations, it forward requests
to `http://127.0.0.1:9095`.

```yaml
kind: Proxy
name: proxy-example-1
pools:
- servers:
  - url: http://127.0.0.1:9095
```

Pool without `filter` is considered the main pool, other pools with `filter`
are considered candidate pools. Proxy first checks if one of the candidate
pools can process a request. For example, the first candidate pool in the
below configuration selects and processes requests with the header
`X-Candidate:candidate`, the second candidate pool randomly selects and
processes 400‰ of requests, and the main pool processes the other 600‰
of requests.

```yaml
kind: Proxy
name: proxy-example-2
pools:
- servers:
  - url: http://127.0.0.1:9095
- filter:
    headers:
      X-Candidate:
        exact: candidate
  servers:
  - url: http://127.0.0.1:9096
- filter:
    permil: 400 # between 0 and 1000
    policy: random
  servers:
  - url: http://127.0.0.1:9097
```

Servers of a pool can also be dynamically configured via service discovery,
the below configuration gets a list of servers by `serviceRegistry` &
`serviceName`, and only servers that have tag `v2` are selected.

```yaml
kind: Proxy
name: proxy-example-3
pools:
- serverTags: ["v2"]
  serviceName: service-001
  serviceRegistry: eureka-service-registry-example
```

When there are multiple servers in a pool, the Proxy can do a load balance
between them:

```yaml
kind: Proxy
name: proxy-example-4
pools:
- serverTags: ["v2"]
  serviceName: service-001
  serviceRegistry: eureka-service-registry-example
  loadBalance:
    policy: roundRobin
```

### Configuration
| Name | Type | Description | Required |
| ---- | ---- | ----------- | -------- |
| pools | [proxy.ServerPoolSpec](#proxyserverpoolspec) | The pool without `filter` is considered the main pool, other pools with `filter` are considered candidate pools, and a `Proxy` must contain exactly one main pool. When `Proxy` gets a request, it first goes through the candidate pools, and if one of the pool's filter matches the request, servers of this pool handle the request, otherwise, the request is passed to the main pool. | Yes |
| mirrorPool | [proxy.ServerPoolSpec](#proxyserverpoolspec) | Define a mirror pool, requests are sent to this pool simultaneously when they are sent to candidate pools or main pool | No |
| compression | [proxy.Compression](#proxyCompression) | Response compression options | No |
| mtls | [proxy.MTLS](#proxymtls) | mTLS configuration | No |
| maxIdleConns | int | Controls the maximum number of idle (keep-alive) connections across all hosts. Default is 10240 | No |
| maxIdleConnsPerHost | int | Controls the maximum idle (keep-alive) connections to keep per-host. Default is 1024 | No |
| serverMaxBodySize | int64 | Max size of response body. the default value is 4MB. Responses with a body larger than this option are discarded.  When this option is set to `-1`, Easegress takes the response body as a stream and the body can be any size, but some features are not possible in this case, please refer [Stream](./stream.md) for more information. | No |

### Results

| Value         | Description                                            |
| ------------- | -------------------------------------------------------|
| internalError | Encounters an internal error                           |
| clientError   | Client-side (Easegress) network error                  |
| serverError   | Server-side network error                              |
| failureCode   | Resp failure code matches failureCodes set in poolSpec |

## WebSocketProxy

The WebSocketProxy filter is a proxy of the websocket backend service.

Below is one of the simplest WebSocketProxy configurations, it forwards
the websocket connection to `ws://127.0.0.1:9095`.

```yaml
kind: WebSocketProxy
name: proxy-example-1
pools:
- servers:
  - url: ws://127.0.0.1:9095
```

Same as the `Proxy` filter:
* a `filter` can be configured on a pool.
* the servers of a pool can be dynamically configured via service discovery.
* When there are multiple servers in a pool, the pool can do a load balance
  between them.

Note, when routing traffic to a pipeline with a `WebSocketProxy`, the
`HTTPServer` must set the corresponding `clientMaxBodySize` to `-1`, as
below:

```yaml
name: demo-server
kind: HTTPServer
port: 8080
rules:
- paths:
  path: /ws
  clientMaxBodySize: -1          # REQUIRED!
  backend: websocket-pipeline
```

### Configuration
| Name | Type | Description | Required |
| ---- | ---- | ----------- | -------- |
| pools | [websocketproxy.WebSocketServerPoolSpec](#websocketproxywebsocketserverpoolspec) | The pool without `filter` is considered the main pool, other pools with `filter` are considered candidate pools, and a `Proxy` must contain exactly one main pool. When `WebSocketProxy` gets a request, it first goes through the candidate pools, and if it matches one of the pool's filter, servers of this pool handle the connection, otherwise, it is passed to the main pool. | Yes |
| defaultOrigin | string | Easegress need to set the `Origin` header when connecting to the backend service, if the client request does not have this header, this value is used.  | No |

### Results

| Value         | Description                                            |
| ------------- | -------------------------------------------------------|
| internalError | Encounters an internal error                           |
| clientError   | Client-side network error                              |

## CORSAdaptor

The CORSAdaptor handles the [CORS](https://en.wikipedia.org/wiki/Cross-origin_resource_sharing) preflight, simple and not so simple request for the backend service.

The below example configuration handles the CORS `GET` request from `*.megaease.com`.

```yaml
kind: CORSAdaptor
name: cors-adaptor-example
allowedOrigins: ["http://*.megaease.com"]
allowedMethods: [GET]
```

### Configuration
| Name | Type | Description | Required |
| ---- | ---- | ----------- | -------- |
| allowedOrigins | []string | An array of origins a cross-domain request can be executed from. If the special `*` value is present in the list, all origins will be allowed. An origin may contain a wildcard (*) to replace 0 or more characters (i.e.: http://*.domain.com). Usage of wildcards implies a small performance penalty. Only one wildcard can be used per origin. Default value is `*` | No |
| allowedMethods | []string | An array of methods the client is allowed to use with cross-domain requests. The default value is simple methods (HEAD, GET, and POST) | No |
| allowedHeaders | []string | An array of non-simple headers the client is allowed to use with cross-domain requests. If the special `*` value is present in the list, all headers will be allowed. The default value is [] but "Origin" is always appended to the list | No |
| allowCredentials | bool | Indicates whether the request can include user credentials like cookies, HTTP authentication, or client-side SSL certificates | No |
| exposedHeaders | []string | Indicates which headers are safe to expose to the API of a CORS API specification | No |
| maxAge | int | Indicates how long (in seconds) the results of a preflight request can be cached. The default is 0 stands for no max age | No |

### Results

| Value       | Description                                                         |
| ----------- | ------------------------------------------------------------------- |
| preflighted | The request is a preflight one and has been processed successfully. |
| rejected    | The request was rejected by CORS checking. |

## Fallback

The Fallback filter mocks a response as the fallback action of other filters.
The below example configuration mocks the response with a specified status
code, headers, and body.

```yaml
kind: Fallback
name: fallback-example
mockCode: 200
mockHeaders:
  Content-Type: application/json
mockBody: '{"message": "The feature turned off, please try it later."}'
```

### Configuration

| Name        | Type              | Description                                                                          | Required |
| ----------- | ----------------- | ------------------------------------------------------------------------------------ | -------- |
| mockCode    | int               | This code overwrites the status code of the original response                        | Yes      |
| mockHeaders | map[string]string | Headers to be added/set to the original response                                     | No       |
| mockBody    | string            | Default is an empty string, overwrite the body of the original response if specified | No       |

### Results

| Value    | Description                                                                  |
| -------- | ---------------------------------------------------------------------------- |
| fallback | The fallback steps have been executed, this filter always return this result |
| responseNotFound | No response found |

## Mock

The Mock filter mocks responses according to configured rules, mainly for
testing purposes.

Below is an example configuration to mock response for requests to path
`/users/1` with specified status code, headers, and body, also with a 100ms
delay to mock the time for request processing.

```yaml
kind: Mock
name: mock-example
rules:
- match:
    path: /users/1
  code: 200
  headers:
    Content-Type: application/json
  body: '{"name": "alice", "age": 30}'
  delay: 100ms
```

### Configuration

| Name  | Type                     | Description   | Required |
| ----- | ------------------------ | ------------- | -------- |
| rules | [][mock.Rule](#mockRule) | Mocking rules | Yes      |

### Results

| Value  | Description                                                       |
| ------ | ----------------------------------------------------------------- |
| mocked | The request matches one of the rules and response has been mocked |

## RemoteFilter

The RemoteFilter is a filter making remote service act as an internal filter.
It forwards original request & response information to the remote service and
returns a result according to the response of the remote service.

The below example configuration forwards request & response information to
`http://127.0.0.1:9096/verify`.

```yaml
kind: RemoteFilter
name: remote-filter-example
url: http://127.0.0.1:9096/verify
timeout: 500ms
```

### Configuration

| Name    | Type   | Description                            | Required |
| ------- | ------ | -------------------------------------- | -------- |
| url     | string | Address of remote service              | Yes      |
| timeout | string | Timeout duration of the remote service | No       |

### Results

| Value           | Description                                                                                   |
| --------------- | --------------------------------------------------------------------------------------------- |
| failed          | Failed to send the request to remote service, or remote service returns a non-2xx status code |
| responseAlready | The remote service returns status code 205                                                    |

## RequestAdaptor

The RequestAdaptor modifies the original request according to configuration.

The example configuration below adds prefix `/v3` to the request path.

```yaml
kind: RequestAdaptor
name: request-adaptor-example
path:
  addPrefix: /v3
```

The example configuration below removes header `X-Version` from all `GET` requests.

```yaml
kind: RequestAdaptor
name: request-adaptor-example
method: GET
header:
  del: ["X-Version"]
```

The example configuration below modifies the request path using regular expressions.

```yaml
kind: RequestAdaptor
name: request-adaptor-example
path:
  regexpReplace:
    regexp: "^/([a-z]+)/([a-z]+)" # groups /$1/$2 for lowercase alphabet
    replace: "/$2/$1" # changes the order of groups
```

The example configuration below signs the request using the
[Amazon Signature V4](https://docs.aws.amazon.com/general/latest/gr/sigv4_signing.html)
signing process, with the default configuration of this signing process.

```yaml
kind: RequestAdaptor
name: request-adaptor-example
path:
  signer:
    for: "aws4"
```

### Configuration

| Name       | Type                                         | Description                                                                                                                                                            | Required |
| -----------| -------------------------------------------- |------------------------------------------------------------------------------------------------------------------------------------------------------------------------| -------- |
| method     | string                                       | If provided, the method of the original request is replaced by the value of this option                                                                                | No       |
| path       | [pathadaptor.Spec](#pathadaptorSpec)         | Rules to revise request path                                                                                                                                           | No       |
| header     | [httpheader.AdaptSpec](#httpheaderAdaptSpec) | Rules to revise request header                                                                                                                                         | No       |
| body       | string                                       | If provided the body of the original request is replaced by the value of this option.                                                                                  | No       |
| host       | string                                       | If provided the host of the original request is replaced by the value of this option.                                                                                  | No       |
| decompress | string                                       | If provided, the request body is replaced by the value of decompressed body. Now support "gzip" decompress                                                             | No       |
| compress   | string                                       | If provided, the request body is replaced by the value of compressed body. Now support "gzip" compress                                                                 | No       |
| sign   | [requestadaptor.SignerSpec](#requestadaptorsignerspec) | If provided, sign the request using the [Amazon Signature V4](https://docs.aws.amazon.com/general/latest/gr/sigv4_signing.html) signing process with the configuration | No       |
| template        | string | template to create request adaptor, please refer the [template](#template-of-builder-filters) for more information                                                       | No       |
| leftDelim       | string | left action delimiter of the template, default is `{{`                                                                                                                 | No       |
| rightDelim      | string | right action delimiter of the template, default is `}}`                                                                                                                | No       |
NOTE: template field takes higher priority than the static field with the same name.

### Results

| Value          | Description                              |
| -------------- | ---------------------------------------- |
| decompressFail | the request body can not be decompressed |
| compressFail   | the request body can not be compressed   |
| signFail       | the request body can not be signed   |

## RequestBuilder

The RequestBuilder creates a new request from existing requests/responses
according to the configuration, and saves the new request into [the
namespace it is bound](controllers.md#pipeline).

The example configuration below creates a reference to the request of
namespace `DEFAULT`.

```yaml
name: requestbuilder-example-1
kind: RequestBuilder
protocol: http
sourceNamespace: DEFAULT
```

The example configuration below creates an HTTP request with method `GET`,
url `http://127.0.0.1:8080`, header `X-Mock-Header:mock-value`, and body
`this is the body`.

```yaml
name: requestbuilder-example-1
kind: RequestBuilder
protocol: http
template: |
  method: get
  url: http://127.0.0.1:8080
  headers:
    X-Mock-Header:
    - mock-value
  body: "this is the body"
```

### Configuration

| Name            | Type   | Description                                   | Required |
|-----------------|--------|-----------------------------------------------|----------|
| protocol        | string | protocol of the request to build, default is `http`.  | No       |
| sourceNamespace | string | add a reference to the request of the source namespace    | No       |
| template        | string | template to create request, the schema of this option must conform with `protocol`, please refer the [template](#template-of-builder-filters) for more information        | No       |
| leftDelim       | string | left action delimiter of the template, default is `{{`  | No       |
| rightDelim      | string | right action delimiter of the template, default is `}}` | No       |

**NOTE**: `sourceNamespace` and `template` are mutually exclusive, you must
set one and only one of them.

### Results

| Value          | Description                              |
| -------------- | ---------------------------------------- |
| buildErr       | error happens when build request         |

## RateLimiter

RateLimiter protects backend service for high availability and reliability
by limiting the number of requests sent to the service in a configured duration.

Below example configuration limits `GET`, `POST`, `PUT`, `DELETE` requests
to path which matches regular expression `^/pets/\d+$` to 50 per 10ms, and a
request fails if it cannot be permitted in 100ms due to high concurrency
requests count.

```yaml
kind: RateLimiter
name: rate-limiter-example
policies:
- name: policy-example
  timeoutDuration: 100ms
  limitRefreshPeriod: 10ms
  limitForPeriod: 50
defaultPolicyRef: policy-example
urls:
- methods: [GET, POST, PUT, DELETE]
  url:
    regex: ^/pets/\d+$
  policyRef: policy-example
```

### Configuration

| Name             | Type                                       | Description                                                                                                                                                                                                        | Required |
| ---------------- | ------------------------------------------ | ------------------------------------------------------------------------------------------------------------------------------------------------------------------------------------------------------------------ | -------- |
| policies         | [][urlrule.URLRule](#urlruleURLRule) | Policy definitions                                                                                                                                                                                                  | Yes      |
| defaultPolicyRef | string                                     | The default policy, if no `policyRef` is configured in one of the `urls`, it uses this policy                                                                                                                      | No       |
| urls             | [][resilience.URLRule](#resilienceURLRule) | An array of request match criteria and policy to apply on matched requests. Note that a standalone RateLimiter instance is created for each item of the array, even two or more items can refer to the same policy | Yes      |

### Results

| Value       | Description                                                |
| ----------- | ---------------------------------------------------------- |
| rateLimited | The request has been rejected as a result of rate limiting |


## ResponseAdaptor

The ResponseAdaptor modifies the input response according to the configuration.

Below is an example configuration that adds a header named `X-Response-Adaptor`
with the value `response-adaptor-example` to the input response.

```yaml
kind: ResponseAdaptor
name: response-adaptor-example
header:
  add:
    X-Response-Adaptor: response-adaptor-example
```

### Configuration

| Name   | Type     | Description                                                                                                         | Required |
| ------ | -------- |---------------------------------------------------------------------------------------------------------------------| -------- |
| header | [httpheader.AdaptSpec](#httpheaderAdaptSpec) | Rules to revise request header                                                                                      | No       |
| body   | string   | If provided the body of the original request is replaced by the value of this option.                               | No       |
| compress | string | compress body, currently only support gzip                                                                          | No |
| decompress | string | decompress body, currently only support gzip                                                                        | No |
| template        | string | template to create response adaptor, please refer the [template](#template-of-builder-filters) for more information | No       |
| leftDelim       | string | left action delimiter of the template, default is `{{`                                                              | No       |
| rightDelim      | string | right action delimiter of the template, default is `}}`                                                             | No       |
NOTE: template field takes higher priority than the static field with the same name.

### Results

| Value            | Description                                                |
| ---------------- | ---------------------------------------------------------- |
| responseNotFound | responseNotFound response is not found                     |
| decompressFailed | error happens when decompress body                         |
| compressFailed   | error happens when compress body                           |

## ResponseBuilder

The ResponseBuilder creates a new response from existing requests/responses
according to the configuration, and saves the new response into [the
namespace it is bound](controllers.md#pipeline).

The example configuration below creates a reference to the response of
namespace `DEFAULT`.

```yaml
name: responsebuilder-example-1
kind: ResponseBuilder
protocol: http
sourceNamespace: DEFAULT
```

The example configuration below creates an HTTP response with status code
200, header `X-Mock-Header:mock-value`, and body `this is the body`.

```yaml
name: responsebuilder-example-1
kind: ResponseBuilder
protocol: http
template: |
  statusCode: 200
  headers:
    X-Mock-Header:
    - mock-value
  body: "this is the body"
```

### Configuration

| Name            | Type   | Description                                   | Required |
|-----------------|--------|-----------------------------------------------|----------|
| protocol        | string | protocol of the response to build, default is `http`.  | No       |
| sourceNamespace | string | add a reference to the response of the source namespace    | No       |
| template        | string | template to create response, the schema of this option must conform with `protocol`, please refer the [template](#template-of-builder-filters) for more information        | No       |
| leftDelim       | string | left action delimiter of the template, default is `{{`  | No       |
| rightDelim      | string | right action delimiter of the template, default is `}}` | No       |

**NOTE**: `sourceNamespace` and `template` are mutually exclusive, you must
set one and only one of them.

### Results
| Value          | Description                              |
| -------------- | ---------------------------------------- |
| buildErr       | error happens when build response.         |

## Validator

The Validator filter validates requests, forwards valid ones, and rejects
invalid ones. Four validation methods (`headers`, `jwt`, `signature`, `oauth2`
and `basicAuth`) are supported up to now, and these methods can either be
used together or alone. When two or more methods are used together, a request
needs to pass all of them to be forwarded.

Below is an example configuration for the `headers` validation method.
Requests which has a header named `Is-Valid` with value `abc` or `goodplan`
or matches regular expression `^ok-.+$` are considered to be valid.

```yaml
kind: Validator
name: header-validator-example
headers:
  Is-Valid:
    values: ["abc", "goodplan"]
    regexp: "^ok-.+$"
```

Below is an example configuration for the `jwt` validation method.

```yaml
kind: Validator
name: jwt-validator-example
jwt:
  cookieName: auth
  algorithm: HS256
  secret: 6d79736563726574
```

Below is an example configuration for the `signature` validation method,
note multiple access keys id/secret pairs can be listed in `accessKeys`,
but there's only one pair here as an example.

```yaml
kind: Validator
name: signature-validator-example
signature:
  accessKeys:
    AKID: SECRET
```

Below is an example configuration for the `oauth2` validation method which
uses a token introspection server for validation.

```yaml
kind: Validator
name: oauth2-validator-example
oauth2:
  tokenIntrospect:
    endPoint: https://127.0.0.1:8443/auth/realms/test/protocol/openid-connect/token/introspect
    clientId: easegress
    clientSecret: 42620d18-871d-465f-912a-ebcef17ecb82
    insecureTls: false
```

Here's an example of `basicAuth` validation method which uses
[Apache2 htpasswd](https://manpages.debian.org/testing/apache2-utils/htpasswd.1.en.html)
formatted encrypted password file for validation.

```yaml
kind: Validator
name: basicAuth-validator-example
basicAuth:
  mode: "FILE"
  userFile: /etc/apache2/.htpasswd
```

### Configuration

| Name      | Type                                                              | Description                                                                                                                                                                                                   | Required |
| --------- | ----------------------------------------------------------------- | ------------------------------------------------------------------------------------------------------------------------------------------------------------------------------------------------------------- | -------- |
| headers   | map[string][httpheader.ValueValidator](#httpheaderValueValidator) | Header validation rules, the key is the header name and the value is validation rule for corresponding header value, a request needs to pass all of the validation rules to pass the `headers` validation     | No       |
| jwt       | [validator.JWTValidatorSpec](#validatorJWTValidatorSpec)          | JWT validation rule, validates JWT token string from the `Authorization` header or cookies                                                                                                                    | No       |
| signature | [signer.Spec](#signerSpec)                                        | Signature validation rule, implements an [Amazon Signature V4](https://docs.aws.amazon.com/general/latest/gr/sigv4_signing.html) compatible signature validation validator, with customizable literal strings | No       |
| oauth2    | [validator.OAuth2ValidatorSpec](#validatorOAuth2ValidatorSpec)    | The `OAuth/2` method support `Token Introspection` mode and `Self-Encoded Access Tokens` mode, only one mode can be configured at a time                                                                      | No       |
| basicAuth    | [validator.BasicAuthValidatorSpec](#validatorBasicAuthValidatorSpec)    | The `BasicAuth` method support `FILE`, `ETCD` and `LDAP` mode, only one mode can be configured at a time.                                                                  | No       |

### Results

| Value   | Description                         |
| ------- | ----------------------------------- |
| invalid | The request doesn't pass validation |

## WasmHost

The WasmHost filter implements a host environment for user-developed
[WebAssembly](https://webassembly.org/) code. Below is an example
configuration that loads wasm code from a file, and more details could be
found in [this document](./wasmhost.md).

```yaml
name: wasm-host-example
kind: WasmHost
maxConcurrency: 2
code: /home/megaease/wasm/hello.wasm
timeout: 200ms
```

Note: this filter is disabled in the default build of `Easegress`, it can
be enabled by:

```bash
$ make GOTAGS=wasmhost
```

or

```bash
$ make wasm
```



### Configuration

| Name           | Type              | Description                                                                                     | Required |
| -------------- | ----------------- | ----------------------------------------------------------------------------------------------- | -------- |
| maxConcurrency | int32             | The maximum requests the filter can process concurrently. Default is 10 and minimum value is 1. | Yes      |
| code           | string            | The wasm code, can be the base64 encoded code, or path/url of the file which contains the code. | Yes      |
| timeout        | string            | Timeout for wasm execution, default is 100ms.                                                   | Yes      |
| parameters     | map[string]string | Parameters to initialize the wasm code.                                                         | No       |


### Results

| Value                                                                       | Description                                        |
| --------------------------------------------------------------------------- | -------------------------------------------------- |
| outOfVM                                                                     | Can not found an available wasm VM.                |
| wasmError                                                                   | An error occurs during the execution of wasm code. |
| wasmResult1 <td rowspan="3">Results defined and returned by wasm code.</td> |
| ...                                                                         |
| wasmResult9                                                                 |



## Kafka

The Kafka filter converts HTTP Requests to Kafka messages and sends them to
the Kafka backend. The topic of the Kafka message comes from the HTTP header,
if not found, then the default topic will be used. The payload of the Kafka
message comes from the body of the HTTP Request.

Below is an example configuration.

```yaml
kind: Kafka
name: kafka-example
backend: [":9093"]
topic:
  default: kafka-topic
  dynamic:
    header: X-Kafka-Topic
```

### Configuration

| Name         | Type     | Description                      | Required |
| ------------ | -------- | -------------------------------- | -------- |
| backend | []string | Addresses of Kafka backend | Yes      |
| topic | [Kafka.Topic](#kafkatopic) | the topic is Spec used to get Kafka topic used to send message to the backend | Yes      |


### Results

| Value                   | Description                          |
| ----------------------- | ------------------------------------ |
| parseErr     | Failed to get Kafka message from the HTTP request |

## HeaderToJSON

The HeaderToJSON converts HTTP headers to JSON and combines it with the HTTP
request body. To use this filter, make sure your HTTP Request body is empty
or JSON schema.

Below is an example configuration.

```yaml
kind: HeaderToJSON
name: headertojson-example
headerMap:
  - header: X-User-Name
    json: username
  - header: X-Type
    json: type
```

### Configuration

| Name         | Type     | Description                      | Required |
| ------------ | -------- | -------------------------------- | -------- |
| headerMap | [][HeaderToJSON.HeaderMap](#headertojsonheadermap) | headerMap defines a map between HTTP header name and corresponding JSON field name | Yes      |


### Results

| Value                   | Description                             |
| ----------------------- | --------------------------------------- |
| jsonEncodeDecodeErr     | Failed to convert HTTP headers to JSON. |
| bodyReadErr             | Request body is stream                  |

## CertExtractor

CertExtractor extracts a value from requests TLS certificates Subject or
Issuer metadata (https://pkg.go.dev/crypto/x509/pkix#Name) and adds the
value to headers. Request can contain zero or multiple certificates so
the position (first, second, last, etc) of the certificate in the chain
is required.

Here's an example configuration, that adds a new header `tls-cert-postalcode`,
based on the PostalCode of the last TLS certificate's Subject:

```yaml
kind: "CertExtractor"
name: "postalcode-extractor"
certIndex: -1 # take last certificate in chain
target: "subject"
field: "PostalCode"
headerKey: "tls-cert-postalcode"
```

### Configuration

| Name         | Type     | Description                      | Required |
| ------------ | -------- | -------------------------------- | -------- |
| certIndex | int16 | The index of the certificate in the chain. Negative indexes from the end of the chain (-1 is the last index, -2 second last etc.) | Yes      |
| target | string | Either `subject` or `issuer` of the [x509.Certificate](https://pkg.go.dev/crypto/x509#Certificate) | Yes      |
| field | string | One of the string or string slice fields from https://pkg.go.dev/crypto/x509/pkix#Name  | Yes      |
| headerKey | string | Extracted value is added to this request header key. | Yes      |

### Results
The CertExtractor is always success and returns no results.

## HeaderLookup

HeaderLookup checks [custom data](customdata.md) stored in etcd and put them into HTTP header.

Suppose you create a custom data kind of `client-info` and post a data key `client1` with the value:
```yaml
name: client1
id: 123
kind: vip
```

Then HeaderLookup with the following configuration adds `X-Id:123` and `X-Kind:vip` to HTTP request header.
```yaml
name: headerlookup-example-1
kind: HeaderLookup
etcdPrefix: client-info # get custom data kind
headerKey: client1      # get custom data name
headerSetters:
- etcdKey: id           # custom data value of id
  headerKey: X-Id
- etcdKey: kind         # custom data value of kind
  headerKey: X-Kind
```

You can also use `pathRegExp` to check different keys for different requests. When `pathRegExp` is defined, `pathRegExp` is used with `regexp.FindStringSubmatch` to identify a group from the path. The first captured group is appended to the etcd key in the following format: `{headerKey's value}-{regex group}`.

Suppose you create a custom data kind of `client-info` and post several data:
```yaml
name: client-abc
id: 123
kind: vip

name: client-def
id: 124
kind: vvip
```

Then HeaderLookup with the following configuration adds `X-Id:123` and `X-Kind:vip` for requests with path `/api/abc`, adds `X-Id:124` and `X-Kind:vvip` for requests with path `/api/def`.
```yaml
name: headerlookup-example-1
kind: HeaderLookup
etcdPrefix: client-info # get custom data kind
headerKey: client      # get custom data name
pathRegExp: "^/api/([a-z]+)"
headerSetters:
- etcdKey: id           # custom data value of id
  headerKey: X-Id
- etcdKey: kind         # custom data value of kind
  headerKey: X-Kind
```

### Configuration
| Name | Type | Description | Required |
|------|------|-------------|----------|
| etcdPrefix | string | Kind of custom data | Yes |
| headerKey | string | Name of custom data in given kind | Yes |
| pathRegExp | string | Reg used to get key from request path | No |
| headerSetters | [][headerlookup.HeaderSetterSpec](#headerlookup.HeaderSetterSpec) | Set custom data value to http header | Yes |
### Results

HeaderLookup has no results.

## ResultBuilder

ResultBuilder generates a string, which will be the result of the filter. This
filter exists to work with the [`jumpIf` mechanism](./controllers.md#pipeline)
for conditional jumping.

Currently, the result string can only be `result0` - `result9`, this will be
changed in the future to allow arbitrary result string.

For example, we can use the following configuration to check if the request
body contains an `image` field, and forward it to `proxy1` or `proxy2`
conditionally.

```yaml
name: demo-pipeline
kind: Pipeline
flow:
- filter: resultBuilder
  jumpIf:
    result1: proxy1
    result2: proxy2
- filter: proxy1
- filter: END
- filter: proxy2

filters:
- name: resultBuilder
  kind: ResultBuilder
  template: |
    {{- if .requests.DEFAULT.JSONBody.image}}result1{{else}}result2{{end -}}
```

### Configuration

| Name            | Type   | Description                                   | Required |
|-----------------|--------|-----------------------------------------------|----------|
| template        | string | template to create result, please refer the [template](#template-of-builer-filters) for more information        | No       |
| leftDelim       | string | left action delimiter of the template, default is `{{`  | No       |
| rightDelim      | string | right action delimiter of the template, default is `}}` | No       |


### Results

| Value                                                                       | Description                                        |
| --------------------------------------------------------------------------- | -------------------------------------------------- |
| unknown                                                                     | The ResultBuilder generates an unknown result.     |
| buildErr                                                                    | Error happens when build the result.               |
| result0 <td rowspan="3">Results defined and returned by the template .</td> |
| ...                                                                         |
| result9                                                                     |

## DataBuilder

DataBuilder is used to manipulate and store data. The data from the previous
filter can be transformed and stored in the context so that the data can be
used in subsequent filters.

The example below shows how to use DataBuilder to store the request body in
the context.

```yaml
- name: requestBodyDataBuilder
  kind: DataBuilder
  dataKey: requestBody
  template: |
    {{.requests.DEFAULT.JSONBody | jsonEscape}}
```

### Configuration

| Name            | Type   | Description                                   | Required |
|-----------------|--------|-----------------------------------------------|----------|
| template        | string | template to create data, please refer the [template](#template-of-builer-filters) for more information        | Yes      |
| dataKey         | string | key to store data        | Yes      |
| leftDelim       | string | left action delimiter of the template, default is `{{`  | No       |
| rightDelim      | string | right action delimiter of the template, default is `}}` | No       |


### Results

| Value           | Description                                       |
|-----------------|---------------------------------------------------|
| buildErr        | Error happens when building the data              |

## OIDCAdaptor

OpenID Connect(OIDC) is an identity layer on top of the OAuth 2.0 protocol. It enables Clients to verify
the identity of the End-User based on the authentication performed by an Authorization Server, as well as
to obtain basic profile information about the End-User.

For identity platforms that implement standard OIDC specification like [Google Accounts](https://accounts.google.com)、[OKTA](https://www.okta.com/)、
[Auth0](https://auth0.com/)、[Authing](https://www.authing.cn/).  configure `discovery` endpoint as below example:

```yaml
name: demo-pipeline
kind: Pipeline
flow:
  - filter: oidc
    jumpIf: { oidcFiltered: END }
filters:
  - name: oidc
    kind: OIDCAdaptor
    cookieName: oidc-auth-cookie
    clientId: <Your ClientId>
    clientSecret: <Your clientSecret>
    discovery: https://accounts.google.com/.well-known/openid-configuration  #Replace your own discovery
    redirectURI: /oidc/callback
```

For third platforms that only implement OAuth2.0 like GitHub, users should configure `authorizationEndpoint`、
`tokenEndpoint`、`userinfoEndpoint` at the same time as below example:

```yaml
name: demo-pipeline
kind: Pipeline
flow:
  - filter: oidc
    jumpIf: { oidcFiltered: END }
filters:
  - name: oidc
    kind: OIDCAdaptor
    cookieName: oidc-auth-cookie
    clientId: <Your ClientId>
    clientSecret: <Your clientSecret>
    authorizationEndpoint: https://github.com/login/oauth/authorize
    tokenEndpoint: https://github.com/login/oauth/access_token
    userinfoEndpoint: https://api.github.com/user
    redirectURI: /oidc/callback
```

### Configuration

| Name                  | Type   | Description                                                                                                               | Required |
|-----------------------|--------|---------------------------------------------------------------------------------------------------------------------------|----------|
| clientId              | string | The OAuth2.0 app client id                                                                                                | Yes      |
| clientSecret          | string | The OAuth2.0 app client secret                                                                                            | Yes      |
| cookieName            | string | Used to check if necessary to launch OpenIDConnect flow                                                                   | No       |
| discovery             | string | Standard OpenID Connect discovery endpoint URL of the identity server                                                     | No       |
| authorizationEndpoint | string | OAuth2.0 authorization endpoint URL                                                                                       | No       |
| tokenEndpoint         | string | OAuth2.0 token endpoint URL                                                                                               | No       |
| userInfoEndpoint      | string | OAuth2.0 user info endpoint URL                                                                                           | No       |
| redirectURI           | string | The callback uri registered in identity server, for example: <br/>`https://example.com/oidc/callback` or `/oidc/callback` | Yes      |

### Results
| Value           | Description                            |
|-----------------|----------------------------------------|
| oidcFiltered    | The request is handled by OIDCAdaptor. |


After OIDCAdaptor handled, following OIDC related information can be obtained from Easegress HTTP request headers:

* **X-User-Info**: Base64 encoded OIDC End-User basic profile.
* **X-Origin-Request-URL**: End-User origin request URL before OpenID Connect or OAuth2.0 flow.
* **X-Id-Token**: The ID Token returned by OpenID Connect flow.
* **X-Access-Token**: The AccessToken returned by OpenId Connect or OAuth2.0 flow.



## OPAFilter
The [Open Policy Agent (OPA)](https://www.openpolicyagent.org/docs/latest/) is an open source, 
general-purpose policy engine that unifies policy enforcement across the stack. It provides a 
high-level declarative language, which can be used to define and enforce policies in 
Easegress API Gateway. Currently, there are 160+ built-in operators and functions we can use, 
for examples `net.cidr_contains` and `contains`.

```yaml
name: demo-pipeline
kind: Pipeline
flow:
  - filter: opa-filter
    jumpIf: { opaDenied: END }
filters:
  - name: opa-filter
    kind: OPAFilter
    defaultStatus: 403
    readBody: true
    includedHeaders: a,b,c
    policy: |
      package http
      default allow = false
      allow {
         input.request.method == "POST"
         input.request.scheme == "https"
         contains(input.request.path, "/")               
         net.cidr_contains("127.0.0.0/24",input.request.realIP)          
      }
```

The following table lists input request fields that can be used in an OPA policy to help enforce it.

| Name                     | Type   | Description                                                           | Example                              |
|--------------------------|--------|-----------------------------------------------------------------------|--------------------------------------|
| input.request.method     | string | The current http request method                                       | "POST"                               |
| input.request.path       | string | The current http request URL path                                     | "/a/b/c"                             |
| input.request.path_parts | array  | The current http request URL path parts                               | ["a","b","c"]                        |
| input.request.raw_query  | string | The current http request raw query                                    | "a=1&b=2&c=3"                        |
| input.request.query      | map    | The current http request query map                                    | {"a":1,"b":2,"c":3}                  |
| input.request.headers    | map    | The current http request header map targeted by<br/> includedHeaders  | {"Content-Type":"application/json"}  |
| input.request.scheme     | string | The current http request scheme                                       | "https"                              | 
| input.request.realIP     | string | The current http request client real IP                               | "127.0.0.1"                          |
| input.request.body       | string | The current http request body string data                             | {"data":"xxx"}                       |


### Configuration

| Name             | Type   | Description                                                                          | Required |
|------------------|--------|--------------------------------------------------------------------------------------|----------|
| defaultStatus    | int    | The default HTTP status code when request is denied by the OPA policy decision       | No       |
| readBody         | bool   | Whether to read request body as OPA policy data on condition                         | No       |
| includedHeaders  | string | Names of the HTTP headers to be included in `input.request.headers`, comma-separated | No       |
| policy           | string | The OPA policy written in the Rego declarative language                              | Yes      |

### Results
| Value     | Description                                   |
|-----------|-----------------------------------------------|
| opaDenied | The request is denied by OPA policy decision. |


## Redirector

The `Redirector` filter is used to do HTTP redirect. `Redirector` matches request url, do replacement, and return response with status code of `3xx` and put new path in response header with key of `Location`.

Here a simple example: 
```yaml
name: demo-pipeline
kind: Pipeline
flow:
- filter: redirector
filters:
- name: redirector
  kind: Redirector
  match: "^/users/([0-9]+)"
  replacement: "http://example.com/display?user=$1"
```
In this example, request with path `/users/123` will redirect to `http://example.com/display?user=123`.
```
HTTP/1.1 301 Moved Permanently
Location: http://example.com/display?user=123
```

More details about spec:

We use [ReplaceAllString](https://pkg.go.dev/regexp#Regexp.ReplaceAllString) to do match and replace and put output into response header with key `Location`. By default, we use `URI` as input, but you can change input by control parameter of `matchPart`.

```yaml
name: demo-pipeline
kind: Pipeline
flow:
- filter: redirector
filters:
- name: redirector
  kind: Redirector
  match: "^/users/([0-9]+)"
  # by default, value of matchPart is uri, supported values: uri, path, full.
  matchPart: "full" 
  replacement: "http://example.com/display?user=$1"
```

For request with URL of `https://example.com:8080/apis/v1/user?id=1`, URI part is `/apis/v1/user?id=1`, path part is `/apis/v1/user` and full part is `https://example.com:8080/apis/v1/user?id=1`.

By default, we return status code of `301` "Moved Permanently". To return status code of `302` "Found" or other `3xx`, change `statusCode` in yaml. 

```yaml
name: demo-pipeline
kind: Pipeline
flow:
- filter: redirector
filters:
- name: redirector
  kind: Redirector
  match: "^/users/([0-9]+)"
  # default value of 301, supported values: 301, 302, 303, 304, 307, 308.
  statusCode: 302
  replacement: "http://example.com/display?user=$1"
```

Following are some common used examples: 
1. URI prefix redirect
```yaml
name: demo-pipeline
kind: Pipeline
flow:
- filter: redirector
filters:
- name: redirector
  kind: Redirector
  match: "^(.*)$"
  matchPart: "uri"
  replacement: "/prefix$1"
```

```
input: https://example.com/path/to/api/?key1=123&key2=456
output: /prefix/path/to/api/?key1=123&key2=456
```

URI prefix redirect with schema and host:
```yaml
name: demo-pipeline
kind: Pipeline
flow:
- filter: redirector
filters:
- name: redirector
  kind: Redirector
  match: "(^.*\/\/)([^\/]*)(.*)$"
  matchPart: "full"
  replacement: "${1}${2}/prefix$3"
```
```
input: https://example.com/path/to/api/?key1=123&key2=456
output: https://example.com/prefix/path/to/api/?key1=123&key2=456
```

2. Domain Redirect
```yaml
name: demo-pipeline
kind: Pipeline
flow:
- filter: redirector
filters:
- name: redirector
  kind: Redirector
  match: "(^.*\/\/)([^\/]*)(.*$)"
  matchPart: "full"
  # use ${1} instead of $1 here.
  replacement: "${1}my.com${3}"
```
```
input: https://example.com/path/to/api/?key1=123&key2=456
output: https://my.com/path/to/api/?key1=123&key2=456
```

3. Path Redirect
```yaml
name: demo-pipeline
kind: Pipeline
flow:
- filter: redirector
filters:
- name: redirector
  kind: Redirector
  match: "/path/to/(user)\.php\?id=(\d*)"
  matchPart: "uri"
  replacement: "/api/$1/$2"
```
```
input: https://example.com/path/to/user.php?id=123
output: /api/user/123
```

Path redirect with schema and host:
```yaml
name: demo-pipeline
kind: Pipeline
flow:
- filter: redirector
filters:
- name: redirector
  kind: Redirector
  match: "(^.*\/\/)([^\/]*)/path/to/(user)\.php\?id=(\d*)"
  matchPart: "full"
  replacement: "${1}${2}/api/$3/$4"
```
```
input: https://example.com/path/to/user.php?id=123
output: https://example.com/api/user/123
```


### Configuration
| Name | Type | Description | Required |
| ---- | ---- | ----------- | -------- |
| match | string | Regular expression to match request path. The syntax of the regular expression is [RE2](https://golang.org/s/re2syntax) | Yes |
| matchPart | string | Parameter to decide which part of url used to do match, supported values: uri, full, path. Default value is uri. | No |
| replacement | string | Replacement when the match succeeds. Placeholders like `$1`, `$2` can be used to represent the sub-matches in `regexp` | Yes | 
| statusCode | int | Status code of response. Supported values: 301, 302, 303, 304, 307, 308. Default: 301. | No | 
### Results
| Value | Description |
| ----- | ----------- |
| redirected | The request has been redirected |

## Common Types

### pathadaptor.Spec

| Name         | Type                                                   | Description                                                                 | Required |
| ------------ | ------------------------------------------------------ | --------------------------------------------------------------------------- | -------- |
| replace      | string                                                 | Replaces request path with the value of this option when specified          | No       |
| addPrefix    | string                                                 | Prepend the value of this option to request path when specified             | No       |
| trimPrefix   | string                                                 | Trims the value of this option if request path start with it when specified | No       |
| regexpReplace | [pathadaptor.RegexpReplace](#pathadaptorRegexpReplace) | Revise request path with regular expression                                 | No       |

### pathadaptor.RegexpReplace

| Name    | Type   | Description                                                                                                             | Required |
| ------- | ------ | ----------------------------------------------------------------------------------------------------------------------- | -------- |
| regexp  | string | Regular expression to match request path. The syntax of the regular expression is [RE2](https://golang.org/s/re2syntax) | Yes      |
| replace | string | Replacement when the match succeeds. Placeholders like `$1`, `$2` can be used to represent the sub-matches in `regexp`  | Yes      |

### httpheader.AdaptSpec

Rules to revise request header.

| Name | Type              | Description                         | Required |
| ---- | ----------------- | ----------------------------------- | -------- |
| del  | []string          | Name of the headers to be removed   | No       |
| set  | map[string]string | Name & value of headers to be set   | No       |
| add  | map[string]string | Name & value of headers to be added | No       |

### proxy.ServerPoolSpec

| Name            | Type                                   | Description                                                                                                  | Required |
| --------------- | -------------------------------------- | ------------------------------------------------------------------------------------------------------------ | -------- |
| spanName        | string                                 | Span name for tracing, if not specified, the `url` of the target server is used                              | No       |
| serverTags      | []string                               | Server selector tags, only servers have tags in this array are included in this pool                         | No       |
| servers         | [][proxy.Server](#proxyServer)         | An array of static servers. If omitted, `serviceName` and `serviceRegistry` must be provided, and vice versa | No       |
| serviceName     | string                                 | This option and `serviceRegistry` are for dynamic server discovery                                           | No       |
| serviceRegistry | string                                 | This option and `serviceName` are for dynamic server discovery                                               | No       |
| loadBalance     | [proxy.LoadBalance](#proxyLoadBalanceSpec) | Load balance options                                                                                         | Yes      |
| memoryCache     | [proxy.MemoryCacheSpec](#proxymemorycachespec)   | Options for response caching                                                                                 | No       |
| filter          | [proxy.RequestMatcherSpec](#proxyrequestmatcherspec)     | Filter options for candidate pools                                                                           | No       |
| serverMaxBodySize | int64 | Max size of response body, will use the option of the Proxy if not set. Responses with a body larger than this option are discarded.  When this option is set to `-1`, Easegress takes the response body as a stream and the body can be any size, but some features are not possible in this case, please refer [Stream](./stream.md) for more information. | No |
| timeout | string | Request calceled when timeout | No |
| retryPolicy | string | Retry policy name | No |
| circuitBreakerPolicy | string | CircuitBreaker policy name | No |
| failureCodes | []int | Proxy return result of failureCode when backend resposne's status code in failureCodes. The default value is 5xx | No |


### proxy.Server

| Name   | Type     | Description                                                                                                  | Required |
| ------ | -------- | ------------------------------------------------------------------------------------------------------------ | -------- |
| url    | string   | Address of the server. The address should start with `http://` or `https://` (when used in the `WebSocketProxy`, it can also start with `ws://` and `wss://`), followed by the hostname or IP address of the server, and then optionally followed by `:{port number}`, for example: `https://www.megaease.com`, `http://10.10.10.10:8080`. When host name is used, the `Host` of a request sent to this server is always the hostname of the server, and therefore using a [RequestAdaptor](#requestadaptor) in the pipeline to modify it will not be possible; when IP address is used, the `Host` is the same as the original request, that can be modified by a [RequestAdaptor](#requestadaptor). See also `KeepHost`.         | Yes      |
| tags   | []string | Tags of this server, refer `serverTags` in [proxy.PoolSpec](#proxyPoolSpec)                                  | No       |
| weight | int      | When load balance policy is `weightedRandom`, this value is used to calculate the possibility of this server | No       |
| keepHost | bool      | If true, the `Host` is the same as the original request, no matter what is the value of `url`. Default value is `false`. | No       |

### proxy.LoadBalanceSpec

| Name          | Type   | Description                                                                                                 | Required |
| ------------- | ------ | ----------------------------------------------------------------------------------------------------------- | -------- |
| policy        | string | Load balance policy, valid values are `roundRobin`, `random`, `weightedRandom`, `ipHash` ,and `headerHash`  | Yes      |
| headerHashKey | string | When `policy` is `headerHash`, this option is the name of a header whose value is used for hash calculation | No       |
| stickySession | [proxy.StickySession](#proxyStickySessionSpec) | Sticky session spec                                                 | No       |
| healthCheck | [proxy.HealthCheck](#proxyHealthCheckSpec) | Health check spec, note that healthCheck is not needed if you are using service registry | No       |

### proxy.StickySessionSpec

| Name          | Type   | Description                                                                                                 | Required |
| ------------- | ------ | ----------------------------------------------------------------------------------------------------------- | -------- |
| mode          | string | Mode of session stickiness, support `CookieConsistentHash`,`DurationBased`,`ApplicationBased`                                 | Yes      |
| appCookieName | string | Name of the application cookie, its value will be used as the session identifier for stickiness in `CookieConsistentHash` and `ApplicationBased` mode             | No      |
| lbCookieName | string | Name of the cookie generated by load balancer, its value will be used as the session identifier for stickiness in `DurationBased` and `ApplicationBased` mode, default is `EG_SESSION`             | No      |
| lbCookieExpire | string | Expire duration of the cookie generated by load balancer, its value will be used as the session expire time for stickiness in `DurationBased` and `ApplicationBased` mode, default is 2 hours             | No      |

### proxy.HealthCheckSpec

| Name          | Type   | Description                                                                                                 | Required |
| ------------- | ------ | ----------------------------------------------------------------------------------------------------------- | -------- |
| interval | string | Interval duration for health check, default is 60s | Yes |
| path | string | Path URL for server health check | No |
| timeout | string | Timeout duration for health check, default is 3s | No |
| fails | int | Consecutive fails count for assert fail, default is 1 | No |
| passes | int | Consecutive passes count for assert pass , default is 1 | No |

### proxy.MemoryCacheSpec

| Name          | Type     | Description                                                                    | Required |
| ------------- | -------- | ------------------------------------------------------------------------------ | -------- |
| codes         | []int    | HTTP status codes to be cached                                                 | Yes      |
| expiration    | string   | Expiration duration of cache entries                                           | Yes      |
| maxEntryBytes | uint32   | Maximum size of the response body, response with a larger body is never cached | Yes      |
| methods       | []string | HTTP request methods to be cached                                              | Yes      |

### proxy.RequestMatcherSpec

Polices:
- If the policy is empty or `general`, matcher match requests with `headers` and `urls`.
- If the policy is `ipHash`, the matcher match requests if their IP hash value is less than `permil``.
- If the policy is `headerHash`, the matcher match requests if their header hash value is less than `permil`, use the key of `headerHashKey`.
- If the policy is `random`, the matcher matches requests with probability `permil`/1000.

| Name | Type | Description | Required |
| ---- | ---- | ----------- | -------- |
<<<<<<< HEAD
| policy | string | Policy used to match requests, support `general`, `ipHash`, `headerHash`, `random` | No |
| headers     | map[string][proxy.StringMatcher](#proxystringmatcher) | Request header filter options. The key of this map is header name, and the value of this map is header value match criteria | No       |
=======
｜ policy | string | Policy used to match requests, support `general`, `ipHash`, `headerHash`, `random` | No |
| headers     | map[string][StringMatcher](#stringmatcher) | Request header filter options. The key of this map is header name, and the value of this map is header value match criteria | No       |
>>>>>>> 959ca6f1
| urls        | [][proxy.MethodAndURLMatcher](#proxyMethodAndURLMatcher)                  | Request URL match criteria                                                                                                  | No       |
| permil | uint32 | the probability of requests been matched. Value between 0 to 1000 | No       |
| matchAllHeaders | bool | All rules in headers should be match | No |
| headerHashKey | string | Used by policy `headerHash`. | No |

### StringMatcher

The relationship between `exact`, `prefix`, and `regex` is `OR`.

| Name   | Type   | Description                                                                 | Required |
| ------ | ------ | --------------------------------------------------------------------------- | -------- |
| exact  | string | The string must be identical to the value of this field.                    | No       |
| prefix | string | The string must begin with the value of this field                          | No       |
| regex  | string | The string must the regular expression specified by the value of this field | No       |
| empty | bool | The string must be empty | No |

### proxy.MethodAndURLMatcher

The relationship between `methods` and `url` is `AND`.

| Name    | Type                                       | Description                                                      | Required |
| ------- | ------------------------------------------ | ---------------------------------------------------------------- | -------- |
| methods | []string                                   | HTTP method criteria, Default is an empty list means all methods | No       |
| url     | [StringMatcher](#stringmatcher) | Criteria to match a  URL                                          | Yes      |

### urlrule.URLRule

The relationship between `methods` and `url` is `AND`.

| Name      | Type                                       | Description                                                      | Required |
| --------- | ------------------------------------------ | ---------------------------------------------------------------- | -------- |
| methods   | []string                                   | HTTP method criteria, Default is an empty list means all methods | No       |
| url       | [StringMatcher](#StringMatcher) | Criteria to match a URL                                          | Yes      |
| policyRef | string                                     | Name of resilience policy for matched requests                   | No       |


### proxy.Compression

| Name      | Type | Description                                                                                   | Required |
| --------- | ---- | --------------------------------------------------------------------------------------------- | -------- |
| minLength | int  | Minimum response body size to be compressed, response with a smaller body is never compressed | Yes      |

### proxy.MTLS
| Name           | Type   | Description                    | Required |
| -------------- | ------ | ------------------------------ | -------- |
| certBase64     | string | Base64 encoded certificate     | Yes      |
| keyBase64      | string | Base64 encoded key             | Yes      |
| rootCertBase64 | string | Base64 encoded root certificate | Yes      |

### websocketproxy.WebSocketServerPoolSpec

| Name            | Type                                   | Description                                                                                                  | Required |
| --------------- | -------------------------------------- | ------------------------------------------------------------------------------------------------------------ | -------- |
| serverTags      | []string                               | Server selector tags, only servers have tags in this array are included in this pool                         | No       |
| servers         | [][proxy.Server](#proxyServer)         | An array of static servers. If omitted, `serviceName` and `serviceRegistry` must be provided, and vice versa | No       |
| serviceName     | string                                 | This option and `serviceRegistry` are for dynamic server discovery                                           | No       |
| serviceRegistry | string                                 | This option and `serviceName` are for dynamic server discovery                                               | No       |
| loadBalance     | [proxy.LoadBalance](#proxyLoadBalanceSpec) | Load balance options                                                                                         | Yes      |
| filter          | [proxy.RequestMatcherSpec](#proxyrequestmatcherspec)     | Filter options for candidate pools                                                                           | No       |

### mock.Rule

| Name       | Type              | Description                                                                                                                                         | Required |
| ---------- | ----------------- | --------------------------------------------------------------------------------------------------------------------------------------------------- | -------- |
| code       | int               | HTTP status code of the mocked response                                                                                                             | Yes      |
| match      | [MatchRule](#mock.MatchRule) | Rule to match a request        | Yes      |
| delay      | string            | Delay duration, for the request processing time mocking                                                                                             | No       |
| headers    | map[string]string | Headers of the mocked response                                                                                                                      | No       |
| body       | string            | Body of the mocked response, default is an empty string                                                                                             | No       |

### mock.MatchRule

| Name       | Type              | Description                                                                                                                                         | Required |
| ---------- | ----------------- | --------------------------------------------------------------------------------------------------------------------------------------------------- | -------- |
| path       | string            | Path match criteria, if request path is the value of this option, then the response of the request is mocked according to this rule                 | No       |
| pathPrefix | string            | Path prefix match criteria, if request path begins with the value of this option, then the response of the request is mocked according to this rule | No       |
| matchAllHeaders | bool          | Whether to match all headers | No       |
| headers    | map[string][StringMatcher](#stringmatcher) | Headers to match, key is a header name, value is the rule to match the header value | No |


### ratelimiter.Policy

| Name               | Type   | Description                                                                                                                                                       | Required |
| ------------------ | ------ | ----------------------------------------------------------------------------------------------------------------------------------------------------------------- | -------- |
| name               | string | Name of the policy. Must be unique in one RateLimiter configuration                                                                                               | Yes      |
| timeoutDuration    | string | Maximum duration a request waits for permission to pass through the RateLimiter. The request fails if it cannot get permission in this duration. Default is 100ms | No       |
| limitRefreshPeriod | string | The period of a limit refresh. After each period the RateLimiter sets its permissions count back to the `limitForPeriod` value. Default is 10ms                   | No       |
| limitForPeriod     | int    | The number of permissions available in one `limitRefreshPeriod`. Default is 50                                                                                    | No       |

### httpheader.ValueValidator

| Name   | Type     | Description                                                                                                                                                                      | Required |
| ------ | -------- | -------------------------------------------------------------------------------------------------------------------------------------------------------------------------------- | -------- |
| values | []string | An array of strings, if one of the header values of any header of the request is found in the array, the request is considered to pass the validation of current rule            | No       |
| regexp | string   | A regular expression, if one of the header values of any header of the request matches this regular expression, the request is considered to pass the validation of current rule | No       |

### validator.JWTValidatorSpec

| Name       | Type   | Description                                                                                                                                            | Required |
|------------|--------|--------------------------------------------------------------------------------------------------------------------------------------------------------|----------|
| cookieName | string | The name of a cookie, if this option is set and the cookie exists, its value is used as the token string, otherwise, the `Authorization` header is used | No       |
| algorithm  | string | The algorithm for validation:`HS256`,`HS384`,`HS512`,`RS256`,`RS384`,`RS512`,`ES256`,`ES384`,`ES512`,`EdDSA` are supported                             | Yes      |
 | publicKey  | string | The public key is used for `RS256`,`RS384`,`RS512`,`ES256`,`ES384`,`ES512` or `EdDSA` validation in hex encoding                                       | Yes      |
| secret     | string | The secret is for `HS256`,`HS384`,`HS512` validation  in hex encoding                                                                                  | Yes      |

### validator.BasicAuthValidatorSpec

| Name         | Type   | Description                                                                                                                                           | Required |
|--------------|--------|------------------------------------------------------------------------------------------------------------------------------------------------------|----------|
| mode         | string | The mode of basic authentication, valid values are `FILE`, `ETCD` and `LDAP`                                             | Yes      |
| userFile     | string | The user file used for `FILE` mode                                               | No       |
| etcdPrefix   | string | The etcd prefix used for `ETCD` mode                                               | No       |
| ldap         | [basicAuth.LDAPSpec](#basicAuthLDAPSpec)   | The LDAP configuration used for `LDAP` mode                 | No       |

### basicAuth.LDAPSpec

| Name         | Type   | Description                                                                                                                                           | Required |
|--------------|--------|------------------------------------------------------------------------------------------------------------------------------------------------------|----------|
| host         | string | The host of the LDAP server      | Yes      |
| port         | int    | The port of the LDAP server      | Yes      |
| baseDN       | string | The base dn of the LDAP server, e.g. `ou=users,dc=example,dc=org`                                                    | Yes      |
| uid          | string | The user attribute used to bind user, e.g. `cn`                                                       | Yes      |
| useSSL       | bool   | Whether to use SSL               | No       |
| skipTLS      | bool   | Whether to skip `StartTLS`       | No       |
| insecure     | bool   | Whether to skip verifying LDAP server's
	certificate chain and host name                          | No       |
| serverName   | string | Server name used to verify certificate when `insecure` is `false`                                                    | No       |
| certBase64   | string | Base64 encoded certificate       | No       |
| keyBase64    | string | Base64 encoded key               | No       |

### signer.Spec

| Name        | Type                             | Description                                                               | Required |
| ----------- | -------------------------------- | ------------------------------------------------------------------------- | -------- |
| literal     | [signer.Literal](#signerLiteral) | Literal strings for customization, default value is used if omitted       | No       |
| excludeBody | bool                             | Exclude request body from the signature calculation, default is `false`   | No       |
| ttl         | string                           | Time to live of a signature, default is 0 means a signature never expires | No       |
| accessKeys  | map[string]string                | A map of access key id to access key secret                               | Yes      |
| accessKeyId | string | ID used to set credential | No |
| accessKeySecret | string | Value usd to set credential | No |
| ignoredHeaders | []string | Headers to be ignored | No |
| headerHoisting | signer.HeaderHoisting | HeaderHoisting defines which headers are allowed to be moved from header to query in presign: header with name has one of the allowed prefixes, but hasn't any disallowed prefixes and doesn't match any of disallowed names are allowed to be hoisted | No |

### signer.HeaderHoisting

| Name | Type | Description | Required |
| ---- | ---- | ----------- | -------- |
| allowedPrefix | []string | Allowed prefix for headers | No |
| disallowedPrefix | []string | Disallowed prefix for headers | No |
| disallowed | []string | Disallowed headers | No |

### signer.Literal

| Name             | Type   | Description                                                                                                                                        | Required |
| ---------------- | ------ | -------------------------------------------------------------------------------------------------------------------------------------------------- | -------- |
| scopeSuffix      | string | The last part to build credential scope, default is `request`, in `Amazon Signature V4`, it is `aws4_request`                             | No       |
| algorithmName    | string | The query name of the signature algorithm in the request, default is `X-Algorithm`,  in `Amazon Signature V4`, it is `X-Amz-Algorithm`          | No       |
| algorithmValue   | string | The header/query value of the signature algorithm for the request, default is "HMAC-SHA256", in `Amazon Signature V4`, it is `AWS4-HMAC-SHA256` | No       |
| signedHeaders    | string | The header/query headers of the signed headers, default is `X-SignedHeaders`, in `Amazon Signature V4`, it is `X-Amz-SignedHeaders`             | No       |
| signature        | string | The query name of the signature, default is `X-Signature`, in `Amazon Signature V4`, it is `X-Amz-Signature`                                    | No       |
| date             | string | The header/query name of the request time, default is `X-Date`, in `Amazon Signature V4`, it is `X-Amz-Date`                                    | No       |
| expires          | string | The query name of expire duration, default is `X-Expires`, in `Amazon Signature V4`, it is `X-Amz-Date`                                         | No       |
| credential       | string | The query name of credential, default is `X-Credential`, in `Amazon Signature V4`, it is `X-Amz-Credential`                                     | No       |
| contentSha256    | string | The header name of body/payload hash, default is `X-Content-Sha256`, in `Amazon Signature V4`, it is `X-Amz-Content-Sha256`                     | No       |
| signingKeyPrefix | string | The prefix is prepended to access key secret when deriving the signing key, default is an empty string, in `Amazon Signature V4`, it is `AWS4`                | No       |

### validator.OAuth2ValidatorSpec

| Name            | Type                                                               | Description                                       | Required |
| --------------- | ------------------------------------------------------------------ | ------------------------------------------------- | -------- |
| tokenIntrospect | [validator.OAuth2TokenIntrospect](#validatorOAuth2TokenIntrospect) | Configuration for Token Introspection mode        | No       |
| jwt             | [validator.OAuth2JWT](#validatorOAuth2JWT)                         | Configuration for Self-Encoded Access Tokens mode | No       |

### validator.OAuth2TokenIntrospect

| Name         | Type   | Description                                                                                                                                                           | Required |
| ------------ | ------ | --------------------------------------------------------------------------------------------------------------------------------------------------------------------- | -------- |
| endPoint     | string | The endpoint of the token introspection server                                                                                                                        | Yes      |
| clientId     | string | Client id of Easegress in the token introspection server                                                                                                              | No       |
| clientSecret | string | Client secret of Easegress                                                                                                                                            | No       |
| basicAuth    | string | If `clientId` not specified and this option is specified, its value is used for basic authorization with the token introspection server                               | No       |
| insecureTls  | bool   | Whether the connection between Easegress and the token introspection server need to be secure or not, default is `false` means the connection need to be a secure one | No       |

### validator.OAuth2JWT

| Name      | Type   | Description                                                              | Required |
| --------- | ------ | ------------------------------------------------------------------------ | -------- |
| algorithm | string | The algorithm for validation, `HS256`, `HS384` and `HS512` are supported | Yes      |
| secret    | string | The secret for validation, in hex encoding                               | Yes      |

### kafka.Topic

| Name      | Type   | Description                                                              | Required |
| --------- | ------ | ------------------------------------------------------------------------ | -------- |
| default | string | Default topic for Kafka backend | Yes      |
| dynamic.header | string | The HTTP header that contains Kafka topic | Yes      |

### headertojson.HeaderMap

| Name      | Type   | Description                                                              | Required |
| --------- | ------ | ------------------------------------------------------------------------ | -------- |
| header | string | The HTTP header that contains JSON value   | Yes      |
| json    | string | The field name to put JSON value into HTTP body | Yes      |


### headerlookup.HeaderSetterSpec
| Name | Type | Description | Required |
|------|------|-------------|----------|
| etcdKey | string | Key used to get data | No |
| headerKey | string | Key used to set data into http header | No |

### requestadaptor.SignerSpec

This type is derived from  [signer.Spec](#signerspec), with the following
two more fields.

| Name | Type | Description | Required |
|------|------|-------------|----------|
| apiProvider | string | The RequestAdaptor pre-defines the [Literal](#signerliteral) and [HeaderHoisting](#signerheaderhoisting) configuration for some API providers, specify the provider name in this field to use one of them, only `aws4` is supported at present. | No |
| scopes | []string | Scopes of the input request | No |

### Template Of Builder Filters

The content of the `template` field in the builder filters' spec is a
a template defined in Golang [text/template](https://pkg.go.dev/text/template),
with extra functions from the [sprig](https://go-task.github.io/slim-sprig/)
package, and extra functions defined by Easegress:

* **addf**: calculate the sum of the input two numbers.
* **subf**: calculate the difference of the two input numbers.
* **mulf**: calculate the product of the two input numbers.
* **divf**: calculate the quotient of the two input numbers.
* **log**: write a log message to Easegress log, the first argument must be
  `debug`, `info`, `warn` or `error`, and the second argument is the message.
* **mergeObject**: merge two or more objects into one, the type of the input
  objects must be `map[string]interface{}`, and if one of their field is
  also an object, its type must also be `map[string]interface{}`.
* **jsonEscape**: escape a string so that it can be used as the key or value
  in JSON text.

Easegress injects existing requests/responses of the current context into
the template engine at runtime, so we can use `.requests.<namespace>.<field>`
or `.responses.<namespace>.<field>` to read the information out (the
available fields vary from the protocol of the request or response,
and please refer [Pipeline](controllers.md#pipeline) for what is `namespace`).
For example, if the request of the `DEFAULT` namespace is an HTTP one, we
can access its method via `.requests.DEFAULT.Method`.

Easegress also injects other data into the template engine, which can be
accessed with `.data.<name>`, for example, we can use `.data.PIPELINE` to
read the data defined in the pipeline spec.

The `template` should generate a string in YAML format, the schema of the
result YAML varies from filters and protocols.

#### HTTP Specific

* **Available fields of existing requests**

  All exported fields of the [http.Request](https://pkg.go.dev/net/http#Request).
  And `RawBody` is the body as bytes; `Body` is the body as string; `JSONBody`
  is the body as a JSON object; `YAMLBody` is the body as a YAML object.

* **Available fields of existing responses**

  All exported fields of the [http.Response](https://pkg.go.dev/net/http#Response).
  And `RawBody` is the body as bytes; `Body` is the body as string; `JSONBody`
  is the body as a JSON object; `YAMLBody` is the body as a YAML object.

* **Schema of result request**

  | Name | Type | Description | Required |
  |------|------|-------------|----------|
  | method | string | HTTP Method of the result request, default is `GET`.  | No |
  | url | string | URL of the result request, default is `/`. | No |
  | headers | map[string][]string | Headers of the result request. | No |
  | body | string | Body of the result request. | No |
  | formData | map[string]field | Body of the result request, in form data pattern. | No |

  Please note `body` takes higher priority than `formData`, and the schema of
  `field` in `formData` is:

  | Name     | Type   | Description         | Required |
  |----------|--------|---------------------|----------|
  | value    | string | value of the field. | No       |
  | fileName | string | the file name, if value is the content of a file. | No |

* **Schema of result response**

  | Name | Type | Description | Required |
  |------|------|-------------|----------|
  | statusCode | int | HTTP status code, default is 200.  | No |
  | headers | map[string][]string | Headers of the result request. | No |
  | body | string | Body of the result request. | No |

* **Schema of RequestAdaptor**

| Name | Type | Description | Required |
|------|------|-------------|----------|
| method     | string                                       | If provided, the method of the original request is replaced by the value of this option                                                                                                                             | No       |
| path       | [pathadaptor.Spec](#pathadaptorSpec)         | Rules to revise request path                                                                                                                                                                                        | No       |
| header     | [httpheader.AdaptSpec](#httpheaderAdaptSpec) | Rules to revise request header                                                                                                                                                                                      | No       |
| body       | string                                       | If provided the body of the original request is replaced by the value of this option. | No       |
| host       | string                                       | If provided the host of the original request is replaced by the value of this option. | No       |

* **Schema of ResponseAdaptor**

| Name | Type | Description | Required |
|------|------|-------------|----------|
| header | [httpheader.AdaptSpec](#httpheaderAdaptSpec) | Rules to revise request header    | No       |
| body   | string   | If provided the body of the original request is replaced by the value of this option. | No       |<|MERGE_RESOLUTION|>--- conflicted
+++ resolved
@@ -1404,13 +1404,8 @@
 
 | Name | Type | Description | Required |
 | ---- | ---- | ----------- | -------- |
-<<<<<<< HEAD
 | policy | string | Policy used to match requests, support `general`, `ipHash`, `headerHash`, `random` | No |
-| headers     | map[string][proxy.StringMatcher](#proxystringmatcher) | Request header filter options. The key of this map is header name, and the value of this map is header value match criteria | No       |
-=======
-｜ policy | string | Policy used to match requests, support `general`, `ipHash`, `headerHash`, `random` | No |
 | headers     | map[string][StringMatcher](#stringmatcher) | Request header filter options. The key of this map is header name, and the value of this map is header value match criteria | No       |
->>>>>>> 959ca6f1
 | urls        | [][proxy.MethodAndURLMatcher](#proxyMethodAndURLMatcher)                  | Request URL match criteria                                                                                                  | No       |
 | permil | uint32 | the probability of requests been matched. Value between 0 to 1000 | No       |
 | matchAllHeaders | bool | All rules in headers should be match | No |
