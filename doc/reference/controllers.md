# Controllers

- [Controllers](#controllers)
  - [System Controllers](#system-controllers)
    - [ServiceRegistry](#serviceregistry)
    - [TrafficController](#trafficcontroller)
    - [RawConfigTrafficController](#rawconfigtrafficcontroller)
      - [HTTPServer](#httpserver)
      - [Pipeline](#pipeline)
    - [StatusSyncController](#statussynccontroller)
  - [Business Controllers](#business-controllers)
    - [GlobalFilter](#globalfilter)
    - [EaseMonitorMetrics](#easemonitormetrics)
    - [FaaSController](#faascontroller)
    - [IngressController](#ingresscontroller)
    - [ConsulServiceRegistry](#consulserviceregistry)
    - [EtcdServiceRegistry](#etcdserviceregistry)
    - [EurekaServiceRegistry](#eurekaserviceregistry)
    - [ZookeeperServiceRegistry](#zookeeperserviceregistry)
    - [NacosServiceRegistry](#nacosserviceregistry)
    - [AutoCertManager](#autocertmanager)
  - [Common Types](#common-types)
    - [tracing.Spec](#tracingspec)
      - [spanlimits.Spec](#spanlimitsspec)
      - [batchlimits.Spec](#batchlimitsspec)
      - [exporter.Spec](#exporterspec)
      - [jaeger.Spec](#jaegerspec)
      - [zipkin.Spec](#zipkinspec)
      - [otlp.Spec](#otlpspec)
      - [zipkin.DeprecatedSpec](#zipkindeprecatedspec)
    - [ipfilter.Spec](#ipfilterspec)
    - [httpserver.Rule](#httpserverrule)
    - [httpserver.Path](#httpserverpath)
    - [httpserver.Header](#httpserverheader)
    - [pipeline.Spec](#pipelinespec)
    - [pipeline.FlowNode](#pipelineflownode)
    - [filters.Filter](#filtersfilter)
    - [easemonitormetrics.Kafka](#easemonitormetricskafka)
    - [nacos.ServerSpec](#nacosserverspec)
    - [autocertmanager.DomainSpec](#autocertmanagerdomainspec)
    - [resilience.Policy](#resiliencepolicy)
      - [Retry Policy](#retry-policy)
      - [CircuitBreaker Policy](#circuitbreaker-policy)

As the [architecture diagram](../imgs/architecture.png) shows, the controller is the core entity to control kinds of working. There are two kinds of controllers overall:

- System Controller: It is created one and only one instance in every Easegress node, which can't be deleted. They mainly aim to control essential system-level stuff.
- Business Controller: It could be created, updated, deleted by admin operation. They control various resources such as mesh traffic, service discovery, faas, and so on.

In another view, Easegress as a traffic orchestration system, we could classify them into traffic controller and non-traffic controller:

- Traffic Controller: It invokes TrafficController to handle its specific traffic, such as MeshController.
- Non-Traffic Controller: It doesn't handle business traffic, such as EurekaServiceRegistry, even though it has admin traffic with Eureka.

The two categories are conceptual, which means they are not strict distinctions. We just use them as terms to clarify controllers technically.

## System Controllers

For now, all system controllers can not be configured. It may gain this capability if necessary in the future.

### ServiceRegistry

We use the system controller `ServiceRegistry` as the service hub for all service registries. Current drivers are

- [ConsulServiceRegistry](#consulserviceregistry)
- [EtcdServiceRegistry](#etcdserviceregistry)
- [EurekaServiceRegistry](#eurekaserviceregistry)
- [ZookeeperServiceRegistry](#zookeeperserviceregistry)
- [NacosServiceRegistry](#nacosserviceregistry)

The drivers need to offer notifying change periodically, and operations to the external service registry.

### TrafficController

TrafficController handles the lifecycle of Traffic Gates (like HTTPServer) and Pipeline and their relationship. It manages the resource in a namespaced way. Traffic gates accepts incoming traffic and routes it to Pipelines in the same namespace. Most other controllers could handle traffic by leverage the ability of TrafficController..

### RawConfigTrafficController

RawConfigTrafficController maps all traffic static configurations to TrafficController in the namespace `default`. We could use `egctl` to manage the configuration of servers and pipelines in the default namespace.

#### HTTPServer

HTTPServer is a server that listens on one port to route all traffic to available pipelines. Its simplest config looks like:

```yaml
kind: HTTPServer
name: http-server-example
port: 80
rules:
  - paths:
    - pathPrefix: /pipeline
      backend: http-pipeline-example
```

| Name             | Type                               | Description                                                                              | Required             |
| ---------------- | ---------------------------------- | ---------------------------------------------------------------------------------------- | -------------------- |
| http3            | bool                               | Whether to support HTTP3(QUIC)                                                           | No                   |
| port             | uint16                             | The HTTP port listening on                                                               | Yes                  |
| keepAlive        | bool                               | Whether to support keepalive                                                             | Yes (default: false) |
| keepAliveTimeout | string                             | The timeout of keepalive                                                                 | Yes (default: 60s)   |
| maxConnections   | uint32                             | The max connections with clients                                                         | Yes (default: 10240) |
| https            | bool                               | Whether to use HTTPS                                                                     | Yes (default: false) |
| cacheSize        | uint32                             | The size of cache, 0 means no cache                                                      | No                   |
| xForwardedFor    | bool                               | Whether to set X-Forwarded-For header by own ip                                          | No                   |
| tracing          | [tracing.Spec](#tracingSpec)       | Distributed tracing settings                                                             | No                   |
| certBase64       | string                             | Public key of PEM encoded data in base64 encoded format                                  | No                   |
| keyBase64        | string                             | Private key of PEM encoded data in base64 encoded format                                 | No                   |
| certs            | map[string]string                  | Public keys of PEM encoded data, the key is the logic pair name, which must match keys   | No                   |
| keys             | map[string]string                  | Private keys of PEM encoded data, the key is the logic pair name, which must match certs | No                   |
| ipFilter         | [ipfilter.Spec](#ipfilterSpec)     | IP Filter for all traffic under the server                                               | No                   |
| routerKind       | string                             | Kind of router. see [routers](./routers.md)                                              | No (default: Order)  |
| rules            | [][httpserver.Rule](#httpserverrule) | Router rules                                                                           | No                   |
| autoCert         | bool                               | Do HTTP certification automatically                                                      | No                   |
| clientMaxBodySize | int64 | Max size of request body. the default value is 4MB. Requests with a body larger than this option are discarded.  When this option is set to `-1`, Easegress takes the request body as a stream and the body can be any size, but some features are not possible in this case, please refer [Stream](./stream.md) for more information. | No |
<<<<<<< HEAD
| caCertBase64     | string                             | Define the root certificate authorities that servers use if required to verify a client certificate by the policy in TLS Client Authentication. | No |
| globalFilter     | string                             | Name of [GlobalFilter](#globalfilter) for all backends                                   | No                   |
=======
| caCertBase64 | string | Define the root certificate authorities that servers use if required to verify a client certificate by the policy in TLS Client Authentication. | No |
| globalFilter | string | Name of [GlobalFilter](#globalfilter) for all backends | No |
| accessLogFormat | string | Format of access log, default is `[{{Time}}] [{{RemoteAddr}} {{RealIP}} {{Method}} {{URI}} {{Proto}} {{StatusCode}}] [{{Duration}} rx:{{ReqSize}}B tx:{{RespSize}}B] [{{Tags}}]`, variable is delimited by "{{" and "}}", please refer [Access Log Variable](#accesslogvariable) for all built-in variables | No |

### AccessLogVariable

| Name             | Description                                                       | 
| ---------------- | ----------------------------------------------------------------- | 
| Time             | Start time for handling the request
| RemoteAddr       | Network address that sent the request
| RealIP           | Real IP of the request
| Method           | HTTP method (GET, POST, PUT, etc.) for the request
| URI              | Unmodified request-target of the Request-Line
| Proto            | Protocol version for the request
| StatusCode       | HTTP status code for the response
| Duration         | Duration time for handing the request
| ReqSize          | Size read from the request
| RespSize         | Size write to the response
| ReqHeaders       | Request HTTP headers
| RespHeaders      | Response HTTP headers
| Tags             | Tags for handing the request
>>>>>>> 959ca6f1

#### Pipeline

Pipeline is used to orchestrate filters. Its simplest config looks like:

```yaml
name: http-pipeline-example1
kind: Pipeline
flow:
- filter: proxy

filters:
- name: proxy
  kind: Proxy
  pools:
  - servers:
    - url: http://127.0.0.1:9095
```

The `flow` defines the execution order of filters. You can use `jumpIf` to
change the order.

For example, if a request’s header doesn’t have the key `X-Id` or its value
is not `user1` or `user2`, then the `validator` filter returns result `invalid`
and the pipeline jumps to `END`.

```yaml
name: http-pipeline-example2
kind: Pipeline
flow:
- filter: validator
  jumpIf:
    # END is a built-in filter, it stops the execution of the pipeline.
    invalid: END
- filter: proxy

filters:
- name: validator
  kind: Validator
  headers:
    X-Id:
      values: ["user1", "user2"]
- name: proxy
  kind: Proxy
  pools:
  - servers:
    - url: http://127.0.0.1:9095
```

> `jumpIf` can only jump to filters behind the current filter.

The `resilience` field defines resilience policies, if a filter implements the `filters.Resiliencer` interface (for now, only the `Proxy` filter implements the interface), the pipeline injects the policies into the filter instance after creating it.
A filter can implement the `filters.Resiliencer` interface to support resilience. There are two kinds of resilience, `Retry` and `CircuitBreaker`. Check [resilience](#resilience) for more details. The following config adds a retry policy to the proxy filter:

```yaml
name: http-pipeline-example3
kind: Pipeline
flow:
- filter: proxy

filters:
- name: proxy
  kind: Proxy
  pools:
  - servers:
    - url: http://127.0.0.1:9095
    retryPolicy: retry

resilience:
- name: retry
  kind: Retry
  maxAttempts: 3
```

In this case, if `proxy` returns non-empty results, then resilience retry reruns the `proxy` filter until `proxy` returns empty results or gets the max attempts.

The `flow` also supports `namespace`, so the pipeline can support workflows that contain multiple requests and responses.

```yaml
name: http-pipeline-example4
kind: Pipeline
flow:
- filter: validator
  jumpIf:
    invalid: END
- filter: requestBuilderFoo
  namespace: foo
- filter: proxyFoo
  namespace: foo
- filter: requestBuilderBar
  namespace: bar
- filter: proxyBar
  namespace: bar
- filter: responseBuilder

filters:
- name: requestBuilder
  kind: RequestBuilder
  ...
...
```

In this case, `requestBuilderFoo` creates a request in namespace `foo`, and `proxyFoo` sends `foo` request and puts the response into namespace `foo`. `requestBuilderBar` creates a request in namespace `bar` and `proxyBar` sends `bar` request and puts the response into namespace `bar`. Finally, `requestBuilder` creates a response and puts it into the default namespace.

> If not set, the filter works in the default namespace `DEFAULT`.

The `alias` in `flow` gives a filter an alias to help re-use the filter so that we can use the alias to distinguish each of its appearances in the flow.

```yaml
name: http-pipeline-example5
kind: Pipeline
flow:
- filter: validator
  jumpIf:
    invalid: proxy2
- filter: proxy
# when meeting filter END, the pipeline execution stops and returns.
- filter: END
- filter: proxy
  alias: proxy2
- filter: responseAdaptor

filters:
- name: proxy
  kind: Proxy
  ...
```

In this case, we give second `proxy` alias `proxy2`, so request is invalid, it jumps to second proxy.

The `data` field defines static user data for the pipeline, which can be
accessed by filters. For example, in the below pipeline, the body of the result
request of the RequestBuilder will be `hello world`, which is the value of
data item `foo`.

```yaml
name: http-pipeline-example6
kind: Pipeline
flow:
  ...

filters:
- name: requestBuilder
  kind: RequestBuilder
  template: |
    body: {{.data.PIPELINE.foo}}

data:
  foo: "hello world"
```

| Name          | Type     | Description    | Required             |
| ------------- | -------- | -------------- | -------------------- |
| flow       | [][FlowNode](#pipelineflownode)  | The execution order of filters, if empty, will use the order of the filter definitions. | No  |
| filters    | []map[string]interface{}         | Defines filters, please refer [Filters](filters.md) for details of a specific filter kind.     | Yes |
| resilience | []map[string]interface{}         | Defines resilience policies, please refer [Resilience Policy](#resiliencepolicy) for details of a specific resilience policy.    | No |
| data       | map[string]interface{}           | Static user data of the pipeline.         | No  |

### StatusSyncController

No config.

## Business Controllers

### GlobalFilter

`GlobalFilter` is a special pipeline that can be executed before or/and after all pipelines in a server. For example:

```yaml
name: globalFilter-example
kind: GlobalFilter
beforePipeline:
  flow:
  - filter: validator

  filters:
  - name: validator
    kind: Validator
    ...
---
name: server-example
kind: HTTPServer
globalFilter: globalFilter-example
...
```

In this case, all requests in HTTPServer `server-example` go through GlobalFilter `globalFilter-example` before executing any other pipelines.

| Name | Type | Description | Required |
|------|------|-------------|----------|
| beforePipeline | [pipeline.Spec](#pipelineSpec) | Spec for before pipeline | No |
| afterPipeline | [pipeline.Spec](#pipelinespec) | Spec for after pipeline | No |

### EaseMonitorMetrics

EaseMonitorMetrics is adapted to monitor metrics of Easegress and send them to Kafka. The config looks like:

```yaml
kind: EaseMonitorMetrics
name: easemonitor-metrics-example
kafka:
  brokers: ["127.0.0.1:9092"]
  topic: metrics
```

| Name  | Type                                                 | Description          | Required |
| ----- | ---------------------------------------------------- | -------------------- | -------- |
| kafka | [easemonitormetrics.Kafka](#easemonitormetricsKafka) | Kafka related config | Yes      |

### FaaSController

A FaaSController is a business controller for handling Easegress and FaaS products integration purposes.  It abstracts `FaasFunction`, `FaaSStore` and, `FaasProvider`. Currently, we only support `Knative` type `FaaSProvider`.

For the full reference document please check - [FaaS Controller](./faascontroller.md)

### IngressController

The IngressController is an implementation of [Kubernetes ingress controller](https://kubernetes.io/docs/concepts/services-networking/ingress-controllers/), it watches Kubernetes Ingress, Service, Endpoints, and Secrets then translates them to Easegress HTTP server and pipelines. The config looks like:

```yaml
kind: IngressController
name: ingress-controller-example
kubeConfig:
masterURL:
namespaces: ["default"]
ingressClass: easegress
httpServer:
  port: 8080
  https: false
  keepAlive: true
  keepAliveTimeout: 60s
  maxConnections: 10240
```

| Name         | Type                           | Description                                                                                                                                                               | Required                |
| ------------ | ------------------------------ | ------------------------------------------------------------------------------------------------------------------------------------------------------------------------- | ----------------------- |
| kubeConfig   | string                         | Path of the Kubernetes configuration file.                                                                                                                                | No                      |
| masterURL    | string                         | The address of the Kubernetes API server.                                                                                                                                 | No                      |
| namespaces   | []string                       | An array of Kubernetes namespaces which the IngressController needs to watch, all namespaces are watched if left empty.                                                   | No                      |
| ingressClass | string                         | The IngressController only handles `Ingresses` with `ingressClassName` set to the value of this option.                                                                   | No (default: easegress) |
| httpServer   | [httpserver.Spec](#httpserver) | Basic configuration for the shared HTTP traffic gate. The routing rules will be generated dynamically according to Kubernetes ingresses and should not be specified here. | Yes                     |

**Note**: IngressController uses `kubeConfig` and `masterURL` to connect to Kubernetes, at least one of them must be specified when deployed outside of a Kubernetes cluster, and both are optional when deployed inside a cluster.

### ConsulServiceRegistry

ConsulServiceRegistry supports service discovery for Consul as backend. The config looks like:

```yaml
kind: ConsulServiceRegistry
name: consul-service-registry-example
address: '127.0.0.1:8500'
scheme: http
syncInterval: 10s
```

| Name         | Type     | Description                  | Required                      |
| ------------ | -------- | ---------------------------- | ----------------------------- |
| address      | string   | Consul server address        | Yes (default: 127.0.0.1:8500) |
| scheme       | string   | Communication scheme         | Yes (default: http)           |
| datacenter   | string   | Datacenter name              | No                            |
| token        | string   | ACL token for communication  | No                            |
| namespace    | string   | Namespace to use             | No                            |
| syncInterval | string   | Interval to synchronize data | Yes (default: 10s)            |
| serviceTags  | []string | Service tags to query        | No                            |

### EtcdServiceRegistry

EtcdServiceRegistry support service discovery for Etcd as backend. The config looks like:

```yaml
kind: EtcdServiceRegistry
name: etcd-service-registry-example
endpoints: ['127.0.0.1:12379']
prefix: "/services/"
cacheTimeout: 10s
```

| Name         | Type     | Description                    | Required                  |
| ------------ | -------- | ------------------------------ | ------------------------- |
| endpoints    | []string | Endpoints of Etcd servers      | Yes                       |
| prefix       | string   | Prefix of the keys of services | Yes (default: /services/) |
| cacheTimeout | string   | Timeout of cache               | Yes (default: 60s)        |

### EurekaServiceRegistry

EurekaServiceRegistry supports service discovery for Eureka as backend. The config looks like:

```yaml
kind: EurekaServiceRegistry
name: eureka-service-registry-example
endpoints: ['http://127.0.0.1:8761/eureka']
syncInterval: 10s
```

| Name         | Type     | Description                  | Required                                    |
| ------------ | -------- | ---------------------------- | ------------------------------------------- |
| endpoints    | []string | Endpoints of Eureka servers  | Yes (default: <http://127.0.0.1:8761/eureka>) |
| syncInterval | string   | Interval to synchronize data | Yes (default: 10s)                          |

### ZookeeperServiceRegistry

ZookeeperServiceRegistry supports service discovery for Zookeeper as backend. The config looks like:

```yaml
kind: ZookeeperServiceRegistry
name: zookeeper-service-registry-example
zkservices: [127.0.0.1:2181]
prefix: /services
conntimeout: 6s
syncInterval: 10s
```

| Name         | Type     | Description                  | Required                      |
| ------------ | -------- | ---------------------------- | ----------------------------- |
| zkservices   | []string | Zookeeper service addresses  | Yes (default: 127.0.0.1:2181) |
| connTimeout  | string   | Timeout of connection        | Yes (default: 6s)             |
| prefix       | string   | Prefix of services           | Yes (default: /)              |
| syncInterval | string   | Interval to synchronize data | Yes (default: 10s)            |

### NacosServiceRegistry

NacosServiceRegistry supports service discovery for Nacos as backend. The config looks like:

```yaml
kind: NacosServiceRegistry
name: nacos-service-registry-example
syncInterval: 10s
servers:
  - scheme: http
    port: 8848
    contextPath: /nacos
    ipAddr: 127.0.0.1
```

| Name         | Type                                  | Description                  | Required           |
| ------------ | ------------------------------------- | ---------------------------- | ------------------ |
| servers      | [][nacosServerSpec](#nacosserverspec) | Servers of Nacos             | Yes                |
| syncInterval | string                                | Interval to synchronize data | Yes (default: 10s) |
| namespace    | string                                | The namespace of Nacos       | No                 |
| username     | string                                | The username of client       | No                 |
| password     | string                                | The password of client       | No                 |

### AutoCertManager

AutoCertManager automatically manage HTTPS certificates. The config looks like:

```yaml
kind: AutoCertManager
name: autocert
email: someone@megaease.com
directoryURL: https://acme-v02.api.letsencrypt.org/directory
renewBefore: 720h
enableHTTP01: true
enableTLSALPN01: true
enableDNS01: true
domains:
  - name: "*.megaease.com"
    dnsProvider:
      name: dnspod
      zone: megaease.com
      apiToken: <token value>
```

| Name            | Type                                       | Description                                                                          | Required                           |
| --------------- | ------------------------------------------ | ------------------------------------------------------------------------------------ | ---------------------------------- |
| email           | string                                     | An email address for CA account                                                      | Yes                                |
| directoryURL    | string                                     | The endpoint of the CA directory                                                     | No (default to use Let's Encrypt)  |
| renewBefore     | string                                     | A certificate will be renewed before this duration of its expire time                | No (default 720 hours)             |
| enableHTTP01    | bool                                       | Enable HTTP-01 challenge (Easegress need to be accessable at port 80 when true)      | No (default true)                  |
| enableTLSALPN01 | bool                                       | Enable TLS-ALPN-01 challenge (Easegress need to be accessable at port 443 when true) | No (default true)                  |
| enableDNS01     | bool                                       | Enable DNS-01 challenge                                                              | No (default true)                  |
| domains         | [][DomainSpec](#autocertmanagerdomainspec) | Domains to be managed                                                                | Yes                                |

## Common Types

### tracing.Spec

| Name        | Type                       | Description                   | Required |
| ----------- | -------------------------- | ----------------------------- | -------- |
| serviceName | string                     | The service name of top level | Yes      |
| attributes        | map[string]string    |  Attributes to include to every span. | No |
| tags        | map[string]string    | Deprecated. Tags to include to every span. This option will be kept until the next major version incremented release. | No |
| spanLimits      | [spanlimits.Spec](#spanlimitsSpec) | SpanLimitsSpec represents the limits of a span.   | No       |
| sampleRate    | float64 | The sample rate for collecting metrics, the range is [0, 1]. For backward compatibility, if the exporter is empty, the default is to use zipkin.sampleRate  | No (default: 1)     |
| batchLimits      | [batchlimits.Spec](#batchlimitsSpec) | BatchLimitsSpec describes BatchSpanProcessorOptions    | No       |
| exporter      | [exporter.Spec](#exporterSpec) | ExporterSpec describes exporter. exporter and zipkin cannot both be empty     | No       |
| zipkin      | [zipkin.DeprecatedSpec](#zipkinDeprecatedSpec) | ZipkinDeprecatedSpec describes Zipkin. If exporter is configured, this option does not take effect. This option will be kept until the next major version incremented release.   | No       |
| headerFormat | string | HeaderFormat represents which format should be used for context propagation. options: [trace-conext](https://www.w3.org/TR/trace-context/),b3. For backward compatibility, the historical Zipkin configuration remains in b3 format. | No  (default: trace-conext)    |

#### spanlimits.Spec

| Name        | Type                       | Description                   | Required |
| ----------- | -------------------------- | ----------------------------- | -------- |
| attributeValueLengthLimit | int                     | AttributeValueLengthLimit is the maximum allowed attribute value length, Setting this to a negative value means no limit is applied| No (default:-1)      |
| attributeCountLimit        | int   | AttributeCountLimit is the maximum allowed span attribute count| No (default:128)|
| eventCountLimit        | int   | EventCountLimit is the maximum allowed span event count| No (default:128)|
| linkCountLimit        | int   | LinkCountLimit is the maximum allowed span link count| No (default:128)|
| attributePerEventCountLimit        | int   | AttributePerEventCountLimit is the maximum number of attributes allowed per span event| No (default:128)|
| attributePerLinkCountLimit        | int   | AttributePerLinkCountLimit is the maximum number of attributes allowed per span link| No (default:128)|

#### batchlimits.Spec

| Name        | Type                       | Description                   | Required |
| ----------- | -------------------------- | ----------------------------- | -------- |
| maxQueueSize | int                     |MaxQueueSize is the maximum queue size to buffer spans for delayed processing| No (default:2048)      |
| batchTimeout        | int   | BatchTimeout is the maximum duration for constructing a batch| No (default:5000 msec)|
| exportTimeout        | int   | ExportTimeout specifies the maximum duration for exporting spans| No (default:30000 msec)|
| maxExportBatchSize        | int   | MaxExportBatchSize is the maximum number of spans to process in a single batch| No (default:512)|

#### exporter.Spec

| Name        | Type                       | Description                   | Required |
| ----------- | -------------------------- | ----------------------------- | -------- |
| jaeger      | [jaeger.Spec](#jaegerSpec) | JaegerSpec describes Jaeger    | No       |
| zipkin      | [zipkin.Spec](#zipkinSpec) |  ZipkinSpec describes Zipkin    | No       |
| otlp        | [otlp.Spec](#otlpSpec)     | OTLPSpec describes OpenTelemetry exporter    | No       |

#### jaeger.Spec

| Name        | Type                       | Description                   | Required |
| ----------- | -------------------------- | ----------------------------- | -------- |
| mode | string                     |Jaeger's access mode | Yes (options: agent,collector)      |
| endpoint        | string   |In agent mode, endpoint must be host:port, in collector mode it is url| No|
| username        | string   |The username used in collector mode| No |
| password        | string   | The password used in collector mode| No|

#### zipkin.Spec

| Name          | Type    | Description                                                                                        | Required |
|---------------|---------|----------------------------------------------------------------------------------------------------| -------- |
| endpoint     | string  | The zipkin server URL                                                                              | Yes      |

#### otlp.Spec

| Name        | Type                       | Description                   | Required |
| ----------- | -------------------------- | ----------------------------- | -------- |
| protocol | string                     | Connection protocol of otlp | Yes (options: http,grpc)      |
| endpoint        | string   | Endpoint of the otlp collector| Yes|
| insecure        | bool   | Whether to allow insecure connections| No (default: false)|
| compression        | string   |Compression describes the compression used for payloads sent to the collector| No (options: gzip) |

#### zipkin.DeprecatedSpec

| Name          | Type    | Description                                                                                        | Required |
|---------------|---------|----------------------------------------------------------------------------------------------------| -------- |
| ~~hostPort~~  | string  | Deprecated. The host:port of the service                                                           | No       |
| serverURL     | string  | The zipkin server URL                                                                              | Yes      |
| sampleRate    | float64 | The sample rate for collecting metrics, the range is [0, 1]                                        | Yes      |
| ~~disableReport~~ | bool    | Deprecated. Whether to report span model data to zipkin server                                 | No       |
| ~~sameSpan~~      | bool    | Deprecated. Whether to allow to place client-side and server-side annotations for an RPC call in the same span | No |
| ~~id128Bit~~      | bool    | Deprecated. Whether to start traces with 128-bit trace id                                      | No       |

### ipfilter.Spec

| Name           | Type     | Description                                          | Required             |
| -------------- | -------- | ---------------------------------------------------- | -------------------- |
| blockByDefault | bool     | Set block is the default action if not matching      | Yes (default: false) |
| allowIPs       | []string | IPs to be allowed to pass (support IPv4, IPv6, CIDR) | No                   |
| blockIPs       | []string | IPs to be blocked to pass (support IPv4, IPv6, CIDR) | No                   |

### httpserver.Rule

| Name       | Type                               | Description                                                   | Required |
| ---------- | ---------------------------------- | ------------------------------------------------------------- | -------- |
| ipFilter   | [ipfilter.Spec](#ipfilterSpec)     | IP Filter for all traffic under the rule                      | No       |
| host       | string                             | Exact host to match, empty means to match all                 | No       |
| hostRegexp | string                             | Host in regular expression to match, empty means to match all | No       |
| paths      | [][httpserver.Path](#httpserverPath) | Path matching rules, empty means to match nothing. Note that multiple paths are matched in the order of their appearance in the spec, this is different from Nginx.           | No       |

### httpserver.Path

| Name          | Type                                     | Description                                                                                                                            | Required |
| ------------- | ---------------------------------------- | -------------------------------------------------------------------------------------------------------------------------------------- | -------- |
| ipFilter      | [ipfilter.Spec](#ipfilterSpec)           | IP Filter for all traffic under the path                                                                                               | No       |
| path          | string                                   | Exact path to match                                                                                                                    | No       |
| pathPrefix    | string                                   | Prefix of the path to match                                                                                                            | No       |
| pathRegexp    | string                                   | Path in regular expression to match                                                                                                    | No       |
| rewriteTarget | string                                   | Use pathRegexp.[ReplaceAllString](https://golang.org/pkg/regexp/#Regexp.ReplaceAllString)(path, rewriteTarget) or pathPrefix [strings.Replace](https://pkg.go.dev/strings#Replace) to rewrite request path | No       |
| methods       | []string                                 | Methods to match, empty means to allow all methods                                                                                     | No       |
| headers       | [][httpserver.Header](#httpserverHeader) | Headers to match (the requests matching headers won't be put into cache)                                                               | No       |
| backend       | string                                   | backend name (pipeline name in static config, service name in mesh)                                                                    | Yes      |
| clientMaxBodySize | int64 | Max size of request body, will use the option of the HTTP server if not set. the default value is 4MB. Requests with a body larger than this option are discarded.  When this option is set to `-1`, Easegress takes the request body as a stream and the body can be any size, but some features are not possible in this case, please refer [Stream](./stream.md) for more information. | No |
| matchAllHeader | bool | Match all headers that are defined in headers, default is `false`. | No |
| matchAllQuery | bool | Match all queries that are defined in queries, default is `false`. | No |

### httpserver.Header

There must be at least one of `values` and `regexp`.

| Name    | Type     | Description                                                         | Required |
| ------- | -------- | ------------------------------------------------------------------- | -------- |
| key     | string   | Header key to match                                                 | Yes      |
| values  | []string | Header values to match                                              | No       |
| regexp  | string   | Header value in regular expression to match                         | No       |

### pipeline.Spec

| Name | Type | Description | Required |
|------|------|-------------|----------|
| flow | [pipeline.FlowNode](#pipelineFlowNode) | Flow of pipeline | No |
| filters | [][filters.Filter](#filters.Filter) | Filter definitions of pipeline  | Yes |
| resilience | [][resilience.Policy](#resiliencePolicy) | Resilience policy for backend filters | No |

### pipeline.FlowNode

| Name   | Type              | Description                                                                                                                                                                         | Required |
| ------ | ----------------- | ----------------------------------------------------------------------------------------------------------------------------------------------------------------------------------- | -------- |
| filter | string            | The filter name                                                                                                                                                                     | Yes      |
| jumpIf | map[string]string | Jump to another filter conditionally, the key is the result of the current filter, the value is the target filter name/alias. `END` is the built-in value for the ending of the pipeline | No       |
| namespace | string | Namespace of the filter | No |
| alias | string | Alias name of the filter | No |

### filters.Filter

The self-defining specification of each filter references to [filters](./filters.md).

| Name                                 | Type   | Description    | Required |
| ------------------------------------ | ------ | -------------- | -------- |
| name                                 | string | Name of filter | Yes      |
| kind                                 | string | Kind of filter | Yes      |
| [self-defining fields](./filters.md) | -      | -              | -        |

### easemonitormetrics.Kafka

| Name    | Type     | Description      | Required                      |
| ------- | -------- | ---------------- | ----------------------------- |
| brokers | []string | Broker addresses | Yes (default: localhost:9092) |
| topic   | string   | Produce topic    | Yes                           |

### nacos.ServerSpec

| Name        | Type   | Description                                  | Required |
| ----------- | ------ | -------------------------------------------- | -------- |
| ipAddr      | string | The ip address                               | Yes      |
| port        | uint16 | The port                                     | Yes      |
| scheme      | string | The scheme of protocol (support http, https) | No       |
| contextPath | string | The context path                             | No       |

### autocertmanager.DomainSpec

| Name        | Type              | Description               | Required                             |
| ----------- | ----------------- | --------------------------| ------------------------------------ |
| name        | string            | The name of the domain    | Yes                                  |
| dnsProvider | map[string]string | DNS provider information  | No (Yes if `DNS-01` chanllenge is desired) |

The fields in `dnsProvider` vary from DNS providers, but:

- `name` and `zone` are required for all DNS providers.
- `nsAddress` and `nsNetwork` are optional name server information for all DNS
  providers, if provided, AutoCertManager will leverage them to speed up the
  DNS record lookup. `nsAddress` is the address of the name server, must always
  include the port number, `nsNetwork` is the network protocol of name server,
  it should be `udp` in most cases.

Below table list other required fields for each supported DNS provider (Note: `google` is temporarily disabled due to dependency conflict):

| DNS Provider Name | Required Fields                                                     |
| ----------------- | ------------------------------------------------------------------- |
| alidns            | accessKeyId, accessKeySecret                                        |
| azure             | tenantId, clientId, clientSecret, subscriptionId, resourceGroupName |
| cloudflare        | apiToken                                                            |
| digitalocean      | apiToken                                                            |
| dnspod            | apiToken                                                            |
| duckdns           | apiToken                                                            |
| google            | project                                                             |
| hetzner           | authApiToken                                                        |
| route53           | accessKeyId, secretAccessKey, awsProfile                            |
| vultr             | apiToken                                                            |

### resilience.Policy

| Name                 | Type   | Description    | Required |
| -------------------- | ------ | -------------- | -------- |
| name                 | string | Name of filter | Yes      |
| kind                 | string | Kind of filter | Yes      |
| other kind specific fields of the policy kind | -      | -              | -        |

#### Retry Policy

A retry policy configures how to retry a failed request.

| Name | Type | Description | Required |
|------|------|-------------|----------|
| maxAttempts | int | The maximum number of attempts (including the initial one). Default is 3 | No |
| waitDuration | string | The base wait duration between attempts. Default is 500ms | No |
| backOffPolicy | string  | The back-off policy for wait duration, could be `EXPONENTIAL` or `RANDOM` and the default is `RANDOM`. If configured as `EXPONENTIAL`, the base wait duration becomes 1.5 times larger after each failed attempt | No |
| randomizationFactor  | float64 | Randomization factor for actual wait duration, a number in interval `[0, 1]`, default is 0. The actual wait duration used is a random number in interval `[(base wait duration) * (1 - randomizationFactor),  (base wait duration) * (1 + randomizationFactor)]` | No |

#### CircuitBreaker Policy

CircuitBreaker leverges a finite state machine to implement the processing logic, the state machine has three states: `CLOSED`, `OPEN`, and `HALF_OPEN`. When the state is `CLOSED`, requests pass through normally, state transits to `OPEN` if request failure rate or slow request rate reach a configured threshold and requests will be shor-circuited in this state. After a configured duration, state transits from `OPEN` to `HALF_OPEN`, in which a limited number of requests are permitted to pass through while other requests are still short-circuited, and state transit to `CLOSED` or `OPEN`
based on the results of the permitted requests.

When `CLOSED`, it uses a sliding window to store and aggregate the result of recent requests, the window can either be `COUNT_BASED` or `TIME_BASED`. The `COUNT_BASED` window aggregates the last N requests and the `TIME_BASED` window aggregates requests in the last N seconds, where N is the window size.

Below is an example configuration with both `COUNT_BASED` and `TIME_BASED` policies.

Policy `circuit-breaker-example-count` short-circuits requests if more than half of recent requests failed.

Policy `circuit-breaker-example-time` short-circuits requests if more than 60% of recent requests failed.

> failed means that backend filter returns non-empty results.

```yaml
kind: CircuitBreaker
name: circuit-breaker-example-count
slidingWindowType: COUNT_BASED
failureRateThreshold: 50
slidingWindowSize: 100

---
kind: CircuitBreaker
name: circuit-breaker-example-time
slidingWindowType: TIME_BASED
failureRateThreshold: 60
slidingWindowSize: 100
```

| Name | Type | Description | Required |
|------|------|-------------|----------|
| slidingWindowType | string | Type of the sliding window which is used to record the outcome of requests when the CircuitBreaker is `CLOSED`. Sliding window can either be `COUNT_BASED` or `TIME_BASED`. If the sliding window is `COUNT_BASED`, the last `slidingWindowSize` requests are recorded and aggregated. If the sliding window is `TIME_BASED`, the requests of the last `slidingWindowSize` seconds are recorded and aggregated. Default is `COUNT_BASED` | No |
| failureRateThreshold | int8 | Failure rate threshold in percentage. When the failure rate is equal to or greater than the threshold the CircuitBreaker transitions to `OPEN` and starts short-circuiting requests. Default is 50 | No |
| slowCallRateThreshold | int8 | Slow rate threshold in percentage. The CircuitBreaker considers a request as slow when its duration is greater than `slowCallDurationThreshold`. When the percentage of slow requests is equal to or greater than the threshold, the CircuitBreaker transitions to `OPEN` and starts short-circuiting requests. Default is 100 | No |
| slowCallDurationThreshold | string | Duration threshold for slow call | No |
| slidingWindowSize | uint32 | The size of the sliding window which is used to record the outcome of requests when the CircuitBreaker is `CLOSED`. Default is 100 | No |
| permittedNumberOfCallsInHalfOpenState | uint32 | The number of permitted requests when the CircuitBreaker is `HALF_OPEN`. Default is 10 | No |
| minimumNumberOfCalls | uint32 | The minimum number of requests which are required (per sliding window period) before the CircuitBreaker can calculate the error rate or slow requests rate. For example, if `minimumNumberOfCalls` is 10, then at least 10 requests must be recorded before the failure rate can be calculated. If only 9 requests have been recorded the CircuitBreaker will not transition to `OPEN` even if all 9 requests have failed. Default is 10 | No |
| maxWaitDurationInHalfOpenState | string | The maximum wait duration which controls the longest amount of time a CircuitBreaker could stay in `HALF_OPEN` state before it switches to `OPEN`. Value 0 means CircuitBreaker would wait infinitely in `HALF_OPEN` State until all permitted requests have been completed. Default is 0| No |
| waitDurationInOpenState | string | The time that the CircuitBreaker should wait before transitioning from `OPEN` to `HALF_OPEN`. Default is 60s | No |

See more details about `Retry`, `CircuitBreaker` or other resilience polcies in [here](../cookbook/resilience.md).<|MERGE_RESOLUTION|>--- conflicted
+++ resolved
@@ -112,12 +112,8 @@
 | rules            | [][httpserver.Rule](#httpserverrule) | Router rules                                                                           | No                   |
 | autoCert         | bool                               | Do HTTP certification automatically                                                      | No                   |
 | clientMaxBodySize | int64 | Max size of request body. the default value is 4MB. Requests with a body larger than this option are discarded.  When this option is set to `-1`, Easegress takes the request body as a stream and the body can be any size, but some features are not possible in this case, please refer [Stream](./stream.md) for more information. | No |
-<<<<<<< HEAD
 | caCertBase64     | string                             | Define the root certificate authorities that servers use if required to verify a client certificate by the policy in TLS Client Authentication. | No |
 | globalFilter     | string                             | Name of [GlobalFilter](#globalfilter) for all backends                                   | No                   |
-=======
-| caCertBase64 | string | Define the root certificate authorities that servers use if required to verify a client certificate by the policy in TLS Client Authentication. | No |
-| globalFilter | string | Name of [GlobalFilter](#globalfilter) for all backends | No |
 | accessLogFormat | string | Format of access log, default is `[{{Time}}] [{{RemoteAddr}} {{RealIP}} {{Method}} {{URI}} {{Proto}} {{StatusCode}}] [{{Duration}} rx:{{ReqSize}}B tx:{{RespSize}}B] [{{Tags}}]`, variable is delimited by "{{" and "}}", please refer [Access Log Variable](#accesslogvariable) for all built-in variables | No |
 
 ### AccessLogVariable
@@ -137,7 +133,6 @@
 | ReqHeaders       | Request HTTP headers
 | RespHeaders      | Response HTTP headers
 | Tags             | Tags for handing the request
->>>>>>> 959ca6f1
 
 #### Pipeline
 
